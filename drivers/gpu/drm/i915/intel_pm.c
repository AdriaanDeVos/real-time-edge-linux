/*
 * Copyright © 2012 Intel Corporation
 *
 * Permission is hereby granted, free of charge, to any person obtaining a
 * copy of this software and associated documentation files (the "Software"),
 * to deal in the Software without restriction, including without limitation
 * the rights to use, copy, modify, merge, publish, distribute, sublicense,
 * and/or sell copies of the Software, and to permit persons to whom the
 * Software is furnished to do so, subject to the following conditions:
 *
 * The above copyright notice and this permission notice (including the next
 * paragraph) shall be included in all copies or substantial portions of the
 * Software.
 *
 * THE SOFTWARE IS PROVIDED "AS IS", WITHOUT WARRANTY OF ANY KIND, EXPRESS OR
 * IMPLIED, INCLUDING BUT NOT LIMITED TO THE WARRANTIES OF MERCHANTABILITY,
 * FITNESS FOR A PARTICULAR PURPOSE AND NONINFRINGEMENT.  IN NO EVENT SHALL
 * THE AUTHORS OR COPYRIGHT HOLDERS BE LIABLE FOR ANY CLAIM, DAMAGES OR OTHER
 * LIABILITY, WHETHER IN AN ACTION OF CONTRACT, TORT OR OTHERWISE, ARISING
 * FROM, OUT OF OR IN CONNECTION WITH THE SOFTWARE OR THE USE OR OTHER DEALINGS
 * IN THE SOFTWARE.
 *
 * Authors:
 *    Eugeni Dodonov <eugeni.dodonov@intel.com>
 *
 */

#include <linux/cpufreq.h>
#include "i915_drv.h"
#include "intel_drv.h"
#include "../../../platform/x86/intel_ips.h"
#include <linux/module.h>

/**
 * RC6 is a special power stage which allows the GPU to enter an very
 * low-voltage mode when idle, using down to 0V while at this stage.  This
 * stage is entered automatically when the GPU is idle when RC6 support is
 * enabled, and as soon as new workload arises GPU wakes up automatically as well.
 *
 * There are different RC6 modes available in Intel GPU, which differentiate
 * among each other with the latency required to enter and leave RC6 and
 * voltage consumed by the GPU in different states.
 *
 * The combination of the following flags define which states GPU is allowed
 * to enter, while RC6 is the normal RC6 state, RC6p is the deep RC6, and
 * RC6pp is deepest RC6. Their support by hardware varies according to the
 * GPU, BIOS, chipset and platform. RC6 is usually the safest one and the one
 * which brings the most power savings; deeper states save more power, but
 * require higher latency to switch to and wake up.
 */
#define INTEL_RC6_ENABLE			(1<<0)
#define INTEL_RC6p_ENABLE			(1<<1)
#define INTEL_RC6pp_ENABLE			(1<<2)

static void bxt_init_clock_gating(struct drm_device *dev)
{
	struct drm_i915_private *dev_priv = dev->dev_private;

	/* WaDisableSDEUnitClockGating:bxt */
	I915_WRITE(GEN8_UCGCTL6, I915_READ(GEN8_UCGCTL6) |
		   GEN8_SDEUNIT_CLOCK_GATE_DISABLE);

	/*
	 * FIXME:
	 * GEN8_HDCUNIT_CLOCK_GATE_DISABLE_HDCREQ applies on 3x6 GT SKUs only.
	 */
	I915_WRITE(GEN8_UCGCTL6, I915_READ(GEN8_UCGCTL6) |
		   GEN8_HDCUNIT_CLOCK_GATE_DISABLE_HDCREQ);
}

static void i915_pineview_get_mem_freq(struct drm_device *dev)
{
	struct drm_i915_private *dev_priv = dev->dev_private;
	u32 tmp;

	tmp = I915_READ(CLKCFG);

	switch (tmp & CLKCFG_FSB_MASK) {
	case CLKCFG_FSB_533:
		dev_priv->fsb_freq = 533; /* 133*4 */
		break;
	case CLKCFG_FSB_800:
		dev_priv->fsb_freq = 800; /* 200*4 */
		break;
	case CLKCFG_FSB_667:
		dev_priv->fsb_freq =  667; /* 167*4 */
		break;
	case CLKCFG_FSB_400:
		dev_priv->fsb_freq = 400; /* 100*4 */
		break;
	}

	switch (tmp & CLKCFG_MEM_MASK) {
	case CLKCFG_MEM_533:
		dev_priv->mem_freq = 533;
		break;
	case CLKCFG_MEM_667:
		dev_priv->mem_freq = 667;
		break;
	case CLKCFG_MEM_800:
		dev_priv->mem_freq = 800;
		break;
	}

	/* detect pineview DDR3 setting */
	tmp = I915_READ(CSHRDDR3CTL);
	dev_priv->is_ddr3 = (tmp & CSHRDDR3CTL_DDR3) ? 1 : 0;
}

static void i915_ironlake_get_mem_freq(struct drm_device *dev)
{
	struct drm_i915_private *dev_priv = dev->dev_private;
	u16 ddrpll, csipll;

	ddrpll = I915_READ16(DDRMPLL1);
	csipll = I915_READ16(CSIPLL0);

	switch (ddrpll & 0xff) {
	case 0xc:
		dev_priv->mem_freq = 800;
		break;
	case 0x10:
		dev_priv->mem_freq = 1066;
		break;
	case 0x14:
		dev_priv->mem_freq = 1333;
		break;
	case 0x18:
		dev_priv->mem_freq = 1600;
		break;
	default:
		DRM_DEBUG_DRIVER("unknown memory frequency 0x%02x\n",
				 ddrpll & 0xff);
		dev_priv->mem_freq = 0;
		break;
	}

	dev_priv->ips.r_t = dev_priv->mem_freq;

	switch (csipll & 0x3ff) {
	case 0x00c:
		dev_priv->fsb_freq = 3200;
		break;
	case 0x00e:
		dev_priv->fsb_freq = 3733;
		break;
	case 0x010:
		dev_priv->fsb_freq = 4266;
		break;
	case 0x012:
		dev_priv->fsb_freq = 4800;
		break;
	case 0x014:
		dev_priv->fsb_freq = 5333;
		break;
	case 0x016:
		dev_priv->fsb_freq = 5866;
		break;
	case 0x018:
		dev_priv->fsb_freq = 6400;
		break;
	default:
		DRM_DEBUG_DRIVER("unknown fsb frequency 0x%04x\n",
				 csipll & 0x3ff);
		dev_priv->fsb_freq = 0;
		break;
	}

	if (dev_priv->fsb_freq == 3200) {
		dev_priv->ips.c_m = 0;
	} else if (dev_priv->fsb_freq > 3200 && dev_priv->fsb_freq <= 4800) {
		dev_priv->ips.c_m = 1;
	} else {
		dev_priv->ips.c_m = 2;
	}
}

static const struct cxsr_latency cxsr_latency_table[] = {
	{1, 0, 800, 400, 3382, 33382, 3983, 33983},    /* DDR2-400 SC */
	{1, 0, 800, 667, 3354, 33354, 3807, 33807},    /* DDR2-667 SC */
	{1, 0, 800, 800, 3347, 33347, 3763, 33763},    /* DDR2-800 SC */
	{1, 1, 800, 667, 6420, 36420, 6873, 36873},    /* DDR3-667 SC */
	{1, 1, 800, 800, 5902, 35902, 6318, 36318},    /* DDR3-800 SC */

	{1, 0, 667, 400, 3400, 33400, 4021, 34021},    /* DDR2-400 SC */
	{1, 0, 667, 667, 3372, 33372, 3845, 33845},    /* DDR2-667 SC */
	{1, 0, 667, 800, 3386, 33386, 3822, 33822},    /* DDR2-800 SC */
	{1, 1, 667, 667, 6438, 36438, 6911, 36911},    /* DDR3-667 SC */
	{1, 1, 667, 800, 5941, 35941, 6377, 36377},    /* DDR3-800 SC */

	{1, 0, 400, 400, 3472, 33472, 4173, 34173},    /* DDR2-400 SC */
	{1, 0, 400, 667, 3443, 33443, 3996, 33996},    /* DDR2-667 SC */
	{1, 0, 400, 800, 3430, 33430, 3946, 33946},    /* DDR2-800 SC */
	{1, 1, 400, 667, 6509, 36509, 7062, 37062},    /* DDR3-667 SC */
	{1, 1, 400, 800, 5985, 35985, 6501, 36501},    /* DDR3-800 SC */

	{0, 0, 800, 400, 3438, 33438, 4065, 34065},    /* DDR2-400 SC */
	{0, 0, 800, 667, 3410, 33410, 3889, 33889},    /* DDR2-667 SC */
	{0, 0, 800, 800, 3403, 33403, 3845, 33845},    /* DDR2-800 SC */
	{0, 1, 800, 667, 6476, 36476, 6955, 36955},    /* DDR3-667 SC */
	{0, 1, 800, 800, 5958, 35958, 6400, 36400},    /* DDR3-800 SC */

	{0, 0, 667, 400, 3456, 33456, 4103, 34106},    /* DDR2-400 SC */
	{0, 0, 667, 667, 3428, 33428, 3927, 33927},    /* DDR2-667 SC */
	{0, 0, 667, 800, 3443, 33443, 3905, 33905},    /* DDR2-800 SC */
	{0, 1, 667, 667, 6494, 36494, 6993, 36993},    /* DDR3-667 SC */
	{0, 1, 667, 800, 5998, 35998, 6460, 36460},    /* DDR3-800 SC */

	{0, 0, 400, 400, 3528, 33528, 4255, 34255},    /* DDR2-400 SC */
	{0, 0, 400, 667, 3500, 33500, 4079, 34079},    /* DDR2-667 SC */
	{0, 0, 400, 800, 3487, 33487, 4029, 34029},    /* DDR2-800 SC */
	{0, 1, 400, 667, 6566, 36566, 7145, 37145},    /* DDR3-667 SC */
	{0, 1, 400, 800, 6042, 36042, 6584, 36584},    /* DDR3-800 SC */
};

static const struct cxsr_latency *intel_get_cxsr_latency(int is_desktop,
							 int is_ddr3,
							 int fsb,
							 int mem)
{
	const struct cxsr_latency *latency;
	int i;

	if (fsb == 0 || mem == 0)
		return NULL;

	for (i = 0; i < ARRAY_SIZE(cxsr_latency_table); i++) {
		latency = &cxsr_latency_table[i];
		if (is_desktop == latency->is_desktop &&
		    is_ddr3 == latency->is_ddr3 &&
		    fsb == latency->fsb_freq && mem == latency->mem_freq)
			return latency;
	}

	DRM_DEBUG_KMS("Unknown FSB/MEM found, disable CxSR\n");

	return NULL;
}

static void chv_set_memory_dvfs(struct drm_i915_private *dev_priv, bool enable)
{
	u32 val;

	mutex_lock(&dev_priv->rps.hw_lock);

	val = vlv_punit_read(dev_priv, PUNIT_REG_DDR_SETUP2);
	if (enable)
		val &= ~FORCE_DDR_HIGH_FREQ;
	else
		val |= FORCE_DDR_HIGH_FREQ;
	val &= ~FORCE_DDR_LOW_FREQ;
	val |= FORCE_DDR_FREQ_REQ_ACK;
	vlv_punit_write(dev_priv, PUNIT_REG_DDR_SETUP2, val);

	if (wait_for((vlv_punit_read(dev_priv, PUNIT_REG_DDR_SETUP2) &
		      FORCE_DDR_FREQ_REQ_ACK) == 0, 3))
		DRM_ERROR("timed out waiting for Punit DDR DVFS request\n");

	mutex_unlock(&dev_priv->rps.hw_lock);
}

static void chv_set_memory_pm5(struct drm_i915_private *dev_priv, bool enable)
{
	u32 val;

	mutex_lock(&dev_priv->rps.hw_lock);

	val = vlv_punit_read(dev_priv, PUNIT_REG_DSPFREQ);
	if (enable)
		val |= DSP_MAXFIFO_PM5_ENABLE;
	else
		val &= ~DSP_MAXFIFO_PM5_ENABLE;
	vlv_punit_write(dev_priv, PUNIT_REG_DSPFREQ, val);

	mutex_unlock(&dev_priv->rps.hw_lock);
}

#define FW_WM(value, plane) \
	(((value) << DSPFW_ ## plane ## _SHIFT) & DSPFW_ ## plane ## _MASK)

void intel_set_memory_cxsr(struct drm_i915_private *dev_priv, bool enable)
{
	struct drm_device *dev = dev_priv->dev;
	u32 val;

	if (IS_VALLEYVIEW(dev)) {
		I915_WRITE(FW_BLC_SELF_VLV, enable ? FW_CSPWRDWNEN : 0);
		POSTING_READ(FW_BLC_SELF_VLV);
		dev_priv->wm.vlv.cxsr = enable;
	} else if (IS_G4X(dev) || IS_CRESTLINE(dev)) {
		I915_WRITE(FW_BLC_SELF, enable ? FW_BLC_SELF_EN : 0);
		POSTING_READ(FW_BLC_SELF);
	} else if (IS_PINEVIEW(dev)) {
		val = I915_READ(DSPFW3) & ~PINEVIEW_SELF_REFRESH_EN;
		val |= enable ? PINEVIEW_SELF_REFRESH_EN : 0;
		I915_WRITE(DSPFW3, val);
		POSTING_READ(DSPFW3);
	} else if (IS_I945G(dev) || IS_I945GM(dev)) {
		val = enable ? _MASKED_BIT_ENABLE(FW_BLC_SELF_EN) :
			       _MASKED_BIT_DISABLE(FW_BLC_SELF_EN);
		I915_WRITE(FW_BLC_SELF, val);
		POSTING_READ(FW_BLC_SELF);
	} else if (IS_I915GM(dev)) {
		val = enable ? _MASKED_BIT_ENABLE(INSTPM_SELF_EN) :
			       _MASKED_BIT_DISABLE(INSTPM_SELF_EN);
		I915_WRITE(INSTPM, val);
		POSTING_READ(INSTPM);
	} else {
		return;
	}

	DRM_DEBUG_KMS("memory self-refresh is %s\n",
		      enable ? "enabled" : "disabled");
}


/*
 * Latency for FIFO fetches is dependent on several factors:
 *   - memory configuration (speed, channels)
 *   - chipset
 *   - current MCH state
 * It can be fairly high in some situations, so here we assume a fairly
 * pessimal value.  It's a tradeoff between extra memory fetches (if we
 * set this value too high, the FIFO will fetch frequently to stay full)
 * and power consumption (set it too low to save power and we might see
 * FIFO underruns and display "flicker").
 *
 * A value of 5us seems to be a good balance; safe for very low end
 * platforms but not overly aggressive on lower latency configs.
 */
static const int pessimal_latency_ns = 5000;

#define VLV_FIFO_START(dsparb, dsparb2, lo_shift, hi_shift) \
	((((dsparb) >> (lo_shift)) & 0xff) | ((((dsparb2) >> (hi_shift)) & 0x1) << 8))

static int vlv_get_fifo_size(struct drm_device *dev,
			      enum pipe pipe, int plane)
{
	struct drm_i915_private *dev_priv = dev->dev_private;
	int sprite0_start, sprite1_start, size;

	switch (pipe) {
		uint32_t dsparb, dsparb2, dsparb3;
	case PIPE_A:
		dsparb = I915_READ(DSPARB);
		dsparb2 = I915_READ(DSPARB2);
		sprite0_start = VLV_FIFO_START(dsparb, dsparb2, 0, 0);
		sprite1_start = VLV_FIFO_START(dsparb, dsparb2, 8, 4);
		break;
	case PIPE_B:
		dsparb = I915_READ(DSPARB);
		dsparb2 = I915_READ(DSPARB2);
		sprite0_start = VLV_FIFO_START(dsparb, dsparb2, 16, 8);
		sprite1_start = VLV_FIFO_START(dsparb, dsparb2, 24, 12);
		break;
	case PIPE_C:
		dsparb2 = I915_READ(DSPARB2);
		dsparb3 = I915_READ(DSPARB3);
		sprite0_start = VLV_FIFO_START(dsparb3, dsparb2, 0, 16);
		sprite1_start = VLV_FIFO_START(dsparb3, dsparb2, 8, 20);
		break;
	default:
		return 0;
	}

	switch (plane) {
	case 0:
		size = sprite0_start;
		break;
	case 1:
		size = sprite1_start - sprite0_start;
		break;
	case 2:
		size = 512 - 1 - sprite1_start;
		break;
	default:
		return 0;
	}

	DRM_DEBUG_KMS("Pipe %c %s %c FIFO size: %d\n",
		      pipe_name(pipe), plane == 0 ? "primary" : "sprite",
		      plane == 0 ? plane_name(pipe) : sprite_name(pipe, plane - 1),
		      size);

	return size;
}

static int i9xx_get_fifo_size(struct drm_device *dev, int plane)
{
	struct drm_i915_private *dev_priv = dev->dev_private;
	uint32_t dsparb = I915_READ(DSPARB);
	int size;

	size = dsparb & 0x7f;
	if (plane)
		size = ((dsparb >> DSPARB_CSTART_SHIFT) & 0x7f) - size;

	DRM_DEBUG_KMS("FIFO size - (0x%08x) %s: %d\n", dsparb,
		      plane ? "B" : "A", size);

	return size;
}

static int i830_get_fifo_size(struct drm_device *dev, int plane)
{
	struct drm_i915_private *dev_priv = dev->dev_private;
	uint32_t dsparb = I915_READ(DSPARB);
	int size;

	size = dsparb & 0x1ff;
	if (plane)
		size = ((dsparb >> DSPARB_BEND_SHIFT) & 0x1ff) - size;
	size >>= 1; /* Convert to cachelines */

	DRM_DEBUG_KMS("FIFO size - (0x%08x) %s: %d\n", dsparb,
		      plane ? "B" : "A", size);

	return size;
}

static int i845_get_fifo_size(struct drm_device *dev, int plane)
{
	struct drm_i915_private *dev_priv = dev->dev_private;
	uint32_t dsparb = I915_READ(DSPARB);
	int size;

	size = dsparb & 0x7f;
	size >>= 2; /* Convert to cachelines */

	DRM_DEBUG_KMS("FIFO size - (0x%08x) %s: %d\n", dsparb,
		      plane ? "B" : "A",
		      size);

	return size;
}

/* Pineview has different values for various configs */
static const struct intel_watermark_params pineview_display_wm = {
	.fifo_size = PINEVIEW_DISPLAY_FIFO,
	.max_wm = PINEVIEW_MAX_WM,
	.default_wm = PINEVIEW_DFT_WM,
	.guard_size = PINEVIEW_GUARD_WM,
	.cacheline_size = PINEVIEW_FIFO_LINE_SIZE,
};
static const struct intel_watermark_params pineview_display_hplloff_wm = {
	.fifo_size = PINEVIEW_DISPLAY_FIFO,
	.max_wm = PINEVIEW_MAX_WM,
	.default_wm = PINEVIEW_DFT_HPLLOFF_WM,
	.guard_size = PINEVIEW_GUARD_WM,
	.cacheline_size = PINEVIEW_FIFO_LINE_SIZE,
};
static const struct intel_watermark_params pineview_cursor_wm = {
	.fifo_size = PINEVIEW_CURSOR_FIFO,
	.max_wm = PINEVIEW_CURSOR_MAX_WM,
	.default_wm = PINEVIEW_CURSOR_DFT_WM,
	.guard_size = PINEVIEW_CURSOR_GUARD_WM,
	.cacheline_size = PINEVIEW_FIFO_LINE_SIZE,
};
static const struct intel_watermark_params pineview_cursor_hplloff_wm = {
	.fifo_size = PINEVIEW_CURSOR_FIFO,
	.max_wm = PINEVIEW_CURSOR_MAX_WM,
	.default_wm = PINEVIEW_CURSOR_DFT_WM,
	.guard_size = PINEVIEW_CURSOR_GUARD_WM,
	.cacheline_size = PINEVIEW_FIFO_LINE_SIZE,
};
static const struct intel_watermark_params g4x_wm_info = {
	.fifo_size = G4X_FIFO_SIZE,
	.max_wm = G4X_MAX_WM,
	.default_wm = G4X_MAX_WM,
	.guard_size = 2,
	.cacheline_size = G4X_FIFO_LINE_SIZE,
};
static const struct intel_watermark_params g4x_cursor_wm_info = {
	.fifo_size = I965_CURSOR_FIFO,
	.max_wm = I965_CURSOR_MAX_WM,
	.default_wm = I965_CURSOR_DFT_WM,
	.guard_size = 2,
	.cacheline_size = G4X_FIFO_LINE_SIZE,
};
static const struct intel_watermark_params valleyview_wm_info = {
	.fifo_size = VALLEYVIEW_FIFO_SIZE,
	.max_wm = VALLEYVIEW_MAX_WM,
	.default_wm = VALLEYVIEW_MAX_WM,
	.guard_size = 2,
	.cacheline_size = G4X_FIFO_LINE_SIZE,
};
static const struct intel_watermark_params valleyview_cursor_wm_info = {
	.fifo_size = I965_CURSOR_FIFO,
	.max_wm = VALLEYVIEW_CURSOR_MAX_WM,
	.default_wm = I965_CURSOR_DFT_WM,
	.guard_size = 2,
	.cacheline_size = G4X_FIFO_LINE_SIZE,
};
static const struct intel_watermark_params i965_cursor_wm_info = {
	.fifo_size = I965_CURSOR_FIFO,
	.max_wm = I965_CURSOR_MAX_WM,
	.default_wm = I965_CURSOR_DFT_WM,
	.guard_size = 2,
	.cacheline_size = I915_FIFO_LINE_SIZE,
};
static const struct intel_watermark_params i945_wm_info = {
	.fifo_size = I945_FIFO_SIZE,
	.max_wm = I915_MAX_WM,
	.default_wm = 1,
	.guard_size = 2,
	.cacheline_size = I915_FIFO_LINE_SIZE,
};
static const struct intel_watermark_params i915_wm_info = {
	.fifo_size = I915_FIFO_SIZE,
	.max_wm = I915_MAX_WM,
	.default_wm = 1,
	.guard_size = 2,
	.cacheline_size = I915_FIFO_LINE_SIZE,
};
static const struct intel_watermark_params i830_a_wm_info = {
	.fifo_size = I855GM_FIFO_SIZE,
	.max_wm = I915_MAX_WM,
	.default_wm = 1,
	.guard_size = 2,
	.cacheline_size = I830_FIFO_LINE_SIZE,
};
static const struct intel_watermark_params i830_bc_wm_info = {
	.fifo_size = I855GM_FIFO_SIZE,
	.max_wm = I915_MAX_WM/2,
	.default_wm = 1,
	.guard_size = 2,
	.cacheline_size = I830_FIFO_LINE_SIZE,
};
static const struct intel_watermark_params i845_wm_info = {
	.fifo_size = I830_FIFO_SIZE,
	.max_wm = I915_MAX_WM,
	.default_wm = 1,
	.guard_size = 2,
	.cacheline_size = I830_FIFO_LINE_SIZE,
};

/**
 * intel_calculate_wm - calculate watermark level
 * @clock_in_khz: pixel clock
 * @wm: chip FIFO params
 * @pixel_size: display pixel size
 * @latency_ns: memory latency for the platform
 *
 * Calculate the watermark level (the level at which the display plane will
 * start fetching from memory again).  Each chip has a different display
 * FIFO size and allocation, so the caller needs to figure that out and pass
 * in the correct intel_watermark_params structure.
 *
 * As the pixel clock runs, the FIFO will be drained at a rate that depends
 * on the pixel size.  When it reaches the watermark level, it'll start
 * fetching FIFO line sized based chunks from memory until the FIFO fills
 * past the watermark point.  If the FIFO drains completely, a FIFO underrun
 * will occur, and a display engine hang could result.
 */
static unsigned long intel_calculate_wm(unsigned long clock_in_khz,
					const struct intel_watermark_params *wm,
					int fifo_size,
					int pixel_size,
					unsigned long latency_ns)
{
	long entries_required, wm_size;

	/*
	 * Note: we need to make sure we don't overflow for various clock &
	 * latency values.
	 * clocks go from a few thousand to several hundred thousand.
	 * latency is usually a few thousand
	 */
	entries_required = ((clock_in_khz / 1000) * pixel_size * latency_ns) /
		1000;
	entries_required = DIV_ROUND_UP(entries_required, wm->cacheline_size);

	DRM_DEBUG_KMS("FIFO entries required for mode: %ld\n", entries_required);

	wm_size = fifo_size - (entries_required + wm->guard_size);

	DRM_DEBUG_KMS("FIFO watermark level: %ld\n", wm_size);

	/* Don't promote wm_size to unsigned... */
	if (wm_size > (long)wm->max_wm)
		wm_size = wm->max_wm;
	if (wm_size <= 0)
		wm_size = wm->default_wm;

	/*
	 * Bspec seems to indicate that the value shouldn't be lower than
	 * 'burst size + 1'. Certainly 830 is quite unhappy with low values.
	 * Lets go for 8 which is the burst size since certain platforms
	 * already use a hardcoded 8 (which is what the spec says should be
	 * done).
	 */
	if (wm_size <= 8)
		wm_size = 8;

	return wm_size;
}

static struct drm_crtc *single_enabled_crtc(struct drm_device *dev)
{
	struct drm_crtc *crtc, *enabled = NULL;

	for_each_crtc(dev, crtc) {
		if (intel_crtc_active(crtc)) {
			if (enabled)
				return NULL;
			enabled = crtc;
		}
	}

	return enabled;
}

static void pineview_update_wm(struct drm_crtc *unused_crtc)
{
	struct drm_device *dev = unused_crtc->dev;
	struct drm_i915_private *dev_priv = dev->dev_private;
	struct drm_crtc *crtc;
	const struct cxsr_latency *latency;
	u32 reg;
	unsigned long wm;

	latency = intel_get_cxsr_latency(IS_PINEVIEW_G(dev), dev_priv->is_ddr3,
					 dev_priv->fsb_freq, dev_priv->mem_freq);
	if (!latency) {
		DRM_DEBUG_KMS("Unknown FSB/MEM found, disable CxSR\n");
		intel_set_memory_cxsr(dev_priv, false);
		return;
	}

	crtc = single_enabled_crtc(dev);
	if (crtc) {
		const struct drm_display_mode *adjusted_mode = &to_intel_crtc(crtc)->config->base.adjusted_mode;
		int pixel_size = crtc->primary->state->fb->bits_per_pixel / 8;
		int clock = adjusted_mode->crtc_clock;

		/* Display SR */
		wm = intel_calculate_wm(clock, &pineview_display_wm,
					pineview_display_wm.fifo_size,
					pixel_size, latency->display_sr);
		reg = I915_READ(DSPFW1);
		reg &= ~DSPFW_SR_MASK;
		reg |= FW_WM(wm, SR);
		I915_WRITE(DSPFW1, reg);
		DRM_DEBUG_KMS("DSPFW1 register is %x\n", reg);

		/* cursor SR */
		wm = intel_calculate_wm(clock, &pineview_cursor_wm,
					pineview_display_wm.fifo_size,
					pixel_size, latency->cursor_sr);
		reg = I915_READ(DSPFW3);
		reg &= ~DSPFW_CURSOR_SR_MASK;
		reg |= FW_WM(wm, CURSOR_SR);
		I915_WRITE(DSPFW3, reg);

		/* Display HPLL off SR */
		wm = intel_calculate_wm(clock, &pineview_display_hplloff_wm,
					pineview_display_hplloff_wm.fifo_size,
					pixel_size, latency->display_hpll_disable);
		reg = I915_READ(DSPFW3);
		reg &= ~DSPFW_HPLL_SR_MASK;
		reg |= FW_WM(wm, HPLL_SR);
		I915_WRITE(DSPFW3, reg);

		/* cursor HPLL off SR */
		wm = intel_calculate_wm(clock, &pineview_cursor_hplloff_wm,
					pineview_display_hplloff_wm.fifo_size,
					pixel_size, latency->cursor_hpll_disable);
		reg = I915_READ(DSPFW3);
		reg &= ~DSPFW_HPLL_CURSOR_MASK;
		reg |= FW_WM(wm, HPLL_CURSOR);
		I915_WRITE(DSPFW3, reg);
		DRM_DEBUG_KMS("DSPFW3 register is %x\n", reg);

		intel_set_memory_cxsr(dev_priv, true);
	} else {
		intel_set_memory_cxsr(dev_priv, false);
	}
}

static bool g4x_compute_wm0(struct drm_device *dev,
			    int plane,
			    const struct intel_watermark_params *display,
			    int display_latency_ns,
			    const struct intel_watermark_params *cursor,
			    int cursor_latency_ns,
			    int *plane_wm,
			    int *cursor_wm)
{
	struct drm_crtc *crtc;
	const struct drm_display_mode *adjusted_mode;
	int htotal, hdisplay, clock, pixel_size;
	int line_time_us, line_count;
	int entries, tlb_miss;

	crtc = intel_get_crtc_for_plane(dev, plane);
	if (!intel_crtc_active(crtc)) {
		*cursor_wm = cursor->guard_size;
		*plane_wm = display->guard_size;
		return false;
	}

	adjusted_mode = &to_intel_crtc(crtc)->config->base.adjusted_mode;
	clock = adjusted_mode->crtc_clock;
	htotal = adjusted_mode->crtc_htotal;
	hdisplay = to_intel_crtc(crtc)->config->pipe_src_w;
	pixel_size = crtc->primary->state->fb->bits_per_pixel / 8;

	/* Use the small buffer method to calculate plane watermark */
	entries = ((clock * pixel_size / 1000) * display_latency_ns) / 1000;
	tlb_miss = display->fifo_size*display->cacheline_size - hdisplay * 8;
	if (tlb_miss > 0)
		entries += tlb_miss;
	entries = DIV_ROUND_UP(entries, display->cacheline_size);
	*plane_wm = entries + display->guard_size;
	if (*plane_wm > (int)display->max_wm)
		*plane_wm = display->max_wm;

	/* Use the large buffer method to calculate cursor watermark */
	line_time_us = max(htotal * 1000 / clock, 1);
	line_count = (cursor_latency_ns / line_time_us + 1000) / 1000;
	entries = line_count * crtc->cursor->state->crtc_w * pixel_size;
	tlb_miss = cursor->fifo_size*cursor->cacheline_size - hdisplay * 8;
	if (tlb_miss > 0)
		entries += tlb_miss;
	entries = DIV_ROUND_UP(entries, cursor->cacheline_size);
	*cursor_wm = entries + cursor->guard_size;
	if (*cursor_wm > (int)cursor->max_wm)
		*cursor_wm = (int)cursor->max_wm;

	return true;
}

/*
 * Check the wm result.
 *
 * If any calculated watermark values is larger than the maximum value that
 * can be programmed into the associated watermark register, that watermark
 * must be disabled.
 */
static bool g4x_check_srwm(struct drm_device *dev,
			   int display_wm, int cursor_wm,
			   const struct intel_watermark_params *display,
			   const struct intel_watermark_params *cursor)
{
	DRM_DEBUG_KMS("SR watermark: display plane %d, cursor %d\n",
		      display_wm, cursor_wm);

	if (display_wm > display->max_wm) {
		DRM_DEBUG_KMS("display watermark is too large(%d/%ld), disabling\n",
			      display_wm, display->max_wm);
		return false;
	}

	if (cursor_wm > cursor->max_wm) {
		DRM_DEBUG_KMS("cursor watermark is too large(%d/%ld), disabling\n",
			      cursor_wm, cursor->max_wm);
		return false;
	}

	if (!(display_wm || cursor_wm)) {
		DRM_DEBUG_KMS("SR latency is 0, disabling\n");
		return false;
	}

	return true;
}

static bool g4x_compute_srwm(struct drm_device *dev,
			     int plane,
			     int latency_ns,
			     const struct intel_watermark_params *display,
			     const struct intel_watermark_params *cursor,
			     int *display_wm, int *cursor_wm)
{
	struct drm_crtc *crtc;
	const struct drm_display_mode *adjusted_mode;
	int hdisplay, htotal, pixel_size, clock;
	unsigned long line_time_us;
	int line_count, line_size;
	int small, large;
	int entries;

	if (!latency_ns) {
		*display_wm = *cursor_wm = 0;
		return false;
	}

	crtc = intel_get_crtc_for_plane(dev, plane);
	adjusted_mode = &to_intel_crtc(crtc)->config->base.adjusted_mode;
	clock = adjusted_mode->crtc_clock;
	htotal = adjusted_mode->crtc_htotal;
	hdisplay = to_intel_crtc(crtc)->config->pipe_src_w;
	pixel_size = crtc->primary->state->fb->bits_per_pixel / 8;

	line_time_us = max(htotal * 1000 / clock, 1);
	line_count = (latency_ns / line_time_us + 1000) / 1000;
	line_size = hdisplay * pixel_size;

	/* Use the minimum of the small and large buffer method for primary */
	small = ((clock * pixel_size / 1000) * latency_ns) / 1000;
	large = line_count * line_size;

	entries = DIV_ROUND_UP(min(small, large), display->cacheline_size);
	*display_wm = entries + display->guard_size;

	/* calculate the self-refresh watermark for display cursor */
	entries = line_count * pixel_size * crtc->cursor->state->crtc_w;
	entries = DIV_ROUND_UP(entries, cursor->cacheline_size);
	*cursor_wm = entries + cursor->guard_size;

	return g4x_check_srwm(dev,
			      *display_wm, *cursor_wm,
			      display, cursor);
}

#define FW_WM_VLV(value, plane) \
	(((value) << DSPFW_ ## plane ## _SHIFT) & DSPFW_ ## plane ## _MASK_VLV)

static void vlv_write_wm_values(struct intel_crtc *crtc,
				const struct vlv_wm_values *wm)
{
	struct drm_i915_private *dev_priv = to_i915(crtc->base.dev);
	enum pipe pipe = crtc->pipe;

	I915_WRITE(VLV_DDL(pipe),
		   (wm->ddl[pipe].cursor << DDL_CURSOR_SHIFT) |
		   (wm->ddl[pipe].sprite[1] << DDL_SPRITE_SHIFT(1)) |
		   (wm->ddl[pipe].sprite[0] << DDL_SPRITE_SHIFT(0)) |
		   (wm->ddl[pipe].primary << DDL_PLANE_SHIFT));

	I915_WRITE(DSPFW1,
		   FW_WM(wm->sr.plane, SR) |
		   FW_WM(wm->pipe[PIPE_B].cursor, CURSORB) |
		   FW_WM_VLV(wm->pipe[PIPE_B].primary, PLANEB) |
		   FW_WM_VLV(wm->pipe[PIPE_A].primary, PLANEA));
	I915_WRITE(DSPFW2,
		   FW_WM_VLV(wm->pipe[PIPE_A].sprite[1], SPRITEB) |
		   FW_WM(wm->pipe[PIPE_A].cursor, CURSORA) |
		   FW_WM_VLV(wm->pipe[PIPE_A].sprite[0], SPRITEA));
	I915_WRITE(DSPFW3,
		   FW_WM(wm->sr.cursor, CURSOR_SR));

	if (IS_CHERRYVIEW(dev_priv)) {
		I915_WRITE(DSPFW7_CHV,
			   FW_WM_VLV(wm->pipe[PIPE_B].sprite[1], SPRITED) |
			   FW_WM_VLV(wm->pipe[PIPE_B].sprite[0], SPRITEC));
		I915_WRITE(DSPFW8_CHV,
			   FW_WM_VLV(wm->pipe[PIPE_C].sprite[1], SPRITEF) |
			   FW_WM_VLV(wm->pipe[PIPE_C].sprite[0], SPRITEE));
		I915_WRITE(DSPFW9_CHV,
			   FW_WM_VLV(wm->pipe[PIPE_C].primary, PLANEC) |
			   FW_WM(wm->pipe[PIPE_C].cursor, CURSORC));
		I915_WRITE(DSPHOWM,
			   FW_WM(wm->sr.plane >> 9, SR_HI) |
			   FW_WM(wm->pipe[PIPE_C].sprite[1] >> 8, SPRITEF_HI) |
			   FW_WM(wm->pipe[PIPE_C].sprite[0] >> 8, SPRITEE_HI) |
			   FW_WM(wm->pipe[PIPE_C].primary >> 8, PLANEC_HI) |
			   FW_WM(wm->pipe[PIPE_B].sprite[1] >> 8, SPRITED_HI) |
			   FW_WM(wm->pipe[PIPE_B].sprite[0] >> 8, SPRITEC_HI) |
			   FW_WM(wm->pipe[PIPE_B].primary >> 8, PLANEB_HI) |
			   FW_WM(wm->pipe[PIPE_A].sprite[1] >> 8, SPRITEB_HI) |
			   FW_WM(wm->pipe[PIPE_A].sprite[0] >> 8, SPRITEA_HI) |
			   FW_WM(wm->pipe[PIPE_A].primary >> 8, PLANEA_HI));
	} else {
		I915_WRITE(DSPFW7,
			   FW_WM_VLV(wm->pipe[PIPE_B].sprite[1], SPRITED) |
			   FW_WM_VLV(wm->pipe[PIPE_B].sprite[0], SPRITEC));
		I915_WRITE(DSPHOWM,
			   FW_WM(wm->sr.plane >> 9, SR_HI) |
			   FW_WM(wm->pipe[PIPE_B].sprite[1] >> 8, SPRITED_HI) |
			   FW_WM(wm->pipe[PIPE_B].sprite[0] >> 8, SPRITEC_HI) |
			   FW_WM(wm->pipe[PIPE_B].primary >> 8, PLANEB_HI) |
			   FW_WM(wm->pipe[PIPE_A].sprite[1] >> 8, SPRITEB_HI) |
			   FW_WM(wm->pipe[PIPE_A].sprite[0] >> 8, SPRITEA_HI) |
			   FW_WM(wm->pipe[PIPE_A].primary >> 8, PLANEA_HI));
	}

	/* zero (unused) WM1 watermarks */
	I915_WRITE(DSPFW4, 0);
	I915_WRITE(DSPFW5, 0);
	I915_WRITE(DSPFW6, 0);
	I915_WRITE(DSPHOWM1, 0);

	POSTING_READ(DSPFW1);
}

#undef FW_WM_VLV

enum vlv_wm_level {
	VLV_WM_LEVEL_PM2,
	VLV_WM_LEVEL_PM5,
	VLV_WM_LEVEL_DDR_DVFS,
};

/* latency must be in 0.1us units. */
static unsigned int vlv_wm_method2(unsigned int pixel_rate,
				   unsigned int pipe_htotal,
				   unsigned int horiz_pixels,
				   unsigned int bytes_per_pixel,
				   unsigned int latency)
{
	unsigned int ret;

	ret = (latency * pixel_rate) / (pipe_htotal * 10000);
	ret = (ret + 1) * horiz_pixels * bytes_per_pixel;
	ret = DIV_ROUND_UP(ret, 64);

	return ret;
}

static void vlv_setup_wm_latency(struct drm_device *dev)
{
	struct drm_i915_private *dev_priv = dev->dev_private;

	/* all latencies in usec */
	dev_priv->wm.pri_latency[VLV_WM_LEVEL_PM2] = 3;

	dev_priv->wm.max_level = VLV_WM_LEVEL_PM2;

	if (IS_CHERRYVIEW(dev_priv)) {
		dev_priv->wm.pri_latency[VLV_WM_LEVEL_PM5] = 12;
		dev_priv->wm.pri_latency[VLV_WM_LEVEL_DDR_DVFS] = 33;

		dev_priv->wm.max_level = VLV_WM_LEVEL_DDR_DVFS;
	}
}

static uint16_t vlv_compute_wm_level(struct intel_plane *plane,
				     struct intel_crtc *crtc,
				     const struct intel_plane_state *state,
				     int level)
{
	struct drm_i915_private *dev_priv = to_i915(plane->base.dev);
	int clock, htotal, pixel_size, width, wm;

	if (dev_priv->wm.pri_latency[level] == 0)
		return USHRT_MAX;

	if (!state->visible)
		return 0;

	pixel_size = drm_format_plane_cpp(state->base.fb->pixel_format, 0);
	clock = crtc->config->base.adjusted_mode.crtc_clock;
	htotal = crtc->config->base.adjusted_mode.crtc_htotal;
	width = crtc->config->pipe_src_w;
	if (WARN_ON(htotal == 0))
		htotal = 1;

	if (plane->base.type == DRM_PLANE_TYPE_CURSOR) {
		/*
		 * FIXME the formula gives values that are
		 * too big for the cursor FIFO, and hence we
		 * would never be able to use cursors. For
		 * now just hardcode the watermark.
		 */
		wm = 63;
	} else {
		wm = vlv_wm_method2(clock, htotal, width, pixel_size,
				    dev_priv->wm.pri_latency[level] * 10);
	}

	return min_t(int, wm, USHRT_MAX);
}

static void vlv_compute_fifo(struct intel_crtc *crtc)
{
	struct drm_device *dev = crtc->base.dev;
	struct vlv_wm_state *wm_state = &crtc->wm_state;
	struct intel_plane *plane;
	unsigned int total_rate = 0;
	const int fifo_size = 512 - 1;
	int fifo_extra, fifo_left = fifo_size;

	for_each_intel_plane_on_crtc(dev, crtc, plane) {
		struct intel_plane_state *state =
			to_intel_plane_state(plane->base.state);

		if (plane->base.type == DRM_PLANE_TYPE_CURSOR)
			continue;

		if (state->visible) {
			wm_state->num_active_planes++;
			total_rate += drm_format_plane_cpp(state->base.fb->pixel_format, 0);
		}
	}

	for_each_intel_plane_on_crtc(dev, crtc, plane) {
		struct intel_plane_state *state =
			to_intel_plane_state(plane->base.state);
		unsigned int rate;

		if (plane->base.type == DRM_PLANE_TYPE_CURSOR) {
			plane->wm.fifo_size = 63;
			continue;
		}

		if (!state->visible) {
			plane->wm.fifo_size = 0;
			continue;
		}

		rate = drm_format_plane_cpp(state->base.fb->pixel_format, 0);
		plane->wm.fifo_size = fifo_size * rate / total_rate;
		fifo_left -= plane->wm.fifo_size;
	}

	fifo_extra = DIV_ROUND_UP(fifo_left, wm_state->num_active_planes ?: 1);

	/* spread the remainder evenly */
	for_each_intel_plane_on_crtc(dev, crtc, plane) {
		int plane_extra;

		if (fifo_left == 0)
			break;

		if (plane->base.type == DRM_PLANE_TYPE_CURSOR)
			continue;

		/* give it all to the first plane if none are active */
		if (plane->wm.fifo_size == 0 &&
		    wm_state->num_active_planes)
			continue;

		plane_extra = min(fifo_extra, fifo_left);
		plane->wm.fifo_size += plane_extra;
		fifo_left -= plane_extra;
	}

	WARN_ON(fifo_left != 0);
}

static void vlv_invert_wms(struct intel_crtc *crtc)
{
	struct vlv_wm_state *wm_state = &crtc->wm_state;
	int level;

	for (level = 0; level < wm_state->num_levels; level++) {
		struct drm_device *dev = crtc->base.dev;
		const int sr_fifo_size = INTEL_INFO(dev)->num_pipes * 512 - 1;
		struct intel_plane *plane;

		wm_state->sr[level].plane = sr_fifo_size - wm_state->sr[level].plane;
		wm_state->sr[level].cursor = 63 - wm_state->sr[level].cursor;

		for_each_intel_plane_on_crtc(dev, crtc, plane) {
			switch (plane->base.type) {
				int sprite;
			case DRM_PLANE_TYPE_CURSOR:
				wm_state->wm[level].cursor = plane->wm.fifo_size -
					wm_state->wm[level].cursor;
				break;
			case DRM_PLANE_TYPE_PRIMARY:
				wm_state->wm[level].primary = plane->wm.fifo_size -
					wm_state->wm[level].primary;
				break;
			case DRM_PLANE_TYPE_OVERLAY:
				sprite = plane->plane;
				wm_state->wm[level].sprite[sprite] = plane->wm.fifo_size -
					wm_state->wm[level].sprite[sprite];
				break;
			}
		}
	}
}

static void vlv_compute_wm(struct intel_crtc *crtc)
{
	struct drm_device *dev = crtc->base.dev;
	struct vlv_wm_state *wm_state = &crtc->wm_state;
	struct intel_plane *plane;
	int sr_fifo_size = INTEL_INFO(dev)->num_pipes * 512 - 1;
	int level;

	memset(wm_state, 0, sizeof(*wm_state));

	wm_state->cxsr = crtc->pipe != PIPE_C && crtc->wm.cxsr_allowed;
	wm_state->num_levels = to_i915(dev)->wm.max_level + 1;

	wm_state->num_active_planes = 0;

	vlv_compute_fifo(crtc);

	if (wm_state->num_active_planes != 1)
		wm_state->cxsr = false;

	if (wm_state->cxsr) {
		for (level = 0; level < wm_state->num_levels; level++) {
			wm_state->sr[level].plane = sr_fifo_size;
			wm_state->sr[level].cursor = 63;
		}
	}

	for_each_intel_plane_on_crtc(dev, crtc, plane) {
		struct intel_plane_state *state =
			to_intel_plane_state(plane->base.state);

		if (!state->visible)
			continue;

		/* normal watermarks */
		for (level = 0; level < wm_state->num_levels; level++) {
			int wm = vlv_compute_wm_level(plane, crtc, state, level);
			int max_wm = plane->base.type == DRM_PLANE_TYPE_CURSOR ? 63 : 511;

			/* hack */
			if (WARN_ON(level == 0 && wm > max_wm))
				wm = max_wm;

			if (wm > plane->wm.fifo_size)
				break;

			switch (plane->base.type) {
				int sprite;
			case DRM_PLANE_TYPE_CURSOR:
				wm_state->wm[level].cursor = wm;
				break;
			case DRM_PLANE_TYPE_PRIMARY:
				wm_state->wm[level].primary = wm;
				break;
			case DRM_PLANE_TYPE_OVERLAY:
				sprite = plane->plane;
				wm_state->wm[level].sprite[sprite] = wm;
				break;
			}
		}

		wm_state->num_levels = level;

		if (!wm_state->cxsr)
			continue;

		/* maxfifo watermarks */
		switch (plane->base.type) {
			int sprite, level;
		case DRM_PLANE_TYPE_CURSOR:
			for (level = 0; level < wm_state->num_levels; level++)
				wm_state->sr[level].cursor =
					wm_state->wm[level].cursor;
			break;
		case DRM_PLANE_TYPE_PRIMARY:
			for (level = 0; level < wm_state->num_levels; level++)
				wm_state->sr[level].plane =
					min(wm_state->sr[level].plane,
					    wm_state->wm[level].primary);
			break;
		case DRM_PLANE_TYPE_OVERLAY:
			sprite = plane->plane;
			for (level = 0; level < wm_state->num_levels; level++)
				wm_state->sr[level].plane =
					min(wm_state->sr[level].plane,
					    wm_state->wm[level].sprite[sprite]);
			break;
		}
	}

	/* clear any (partially) filled invalid levels */
	for (level = wm_state->num_levels; level < to_i915(dev)->wm.max_level + 1; level++) {
		memset(&wm_state->wm[level], 0, sizeof(wm_state->wm[level]));
		memset(&wm_state->sr[level], 0, sizeof(wm_state->sr[level]));
	}

	vlv_invert_wms(crtc);
}

#define VLV_FIFO(plane, value) \
	(((value) << DSPARB_ ## plane ## _SHIFT_VLV) & DSPARB_ ## plane ## _MASK_VLV)

static void vlv_pipe_set_fifo_size(struct intel_crtc *crtc)
{
	struct drm_device *dev = crtc->base.dev;
	struct drm_i915_private *dev_priv = to_i915(dev);
	struct intel_plane *plane;
	int sprite0_start = 0, sprite1_start = 0, fifo_size = 0;

	for_each_intel_plane_on_crtc(dev, crtc, plane) {
		if (plane->base.type == DRM_PLANE_TYPE_CURSOR) {
			WARN_ON(plane->wm.fifo_size != 63);
			continue;
		}

		if (plane->base.type == DRM_PLANE_TYPE_PRIMARY)
			sprite0_start = plane->wm.fifo_size;
		else if (plane->plane == 0)
			sprite1_start = sprite0_start + plane->wm.fifo_size;
		else
			fifo_size = sprite1_start + plane->wm.fifo_size;
	}

	WARN_ON(fifo_size != 512 - 1);

	DRM_DEBUG_KMS("Pipe %c FIFO split %d / %d / %d\n",
		      pipe_name(crtc->pipe), sprite0_start,
		      sprite1_start, fifo_size);

	switch (crtc->pipe) {
		uint32_t dsparb, dsparb2, dsparb3;
	case PIPE_A:
		dsparb = I915_READ(DSPARB);
		dsparb2 = I915_READ(DSPARB2);

		dsparb &= ~(VLV_FIFO(SPRITEA, 0xff) |
			    VLV_FIFO(SPRITEB, 0xff));
		dsparb |= (VLV_FIFO(SPRITEA, sprite0_start) |
			   VLV_FIFO(SPRITEB, sprite1_start));

		dsparb2 &= ~(VLV_FIFO(SPRITEA_HI, 0x1) |
			     VLV_FIFO(SPRITEB_HI, 0x1));
		dsparb2 |= (VLV_FIFO(SPRITEA_HI, sprite0_start >> 8) |
			   VLV_FIFO(SPRITEB_HI, sprite1_start >> 8));

		I915_WRITE(DSPARB, dsparb);
		I915_WRITE(DSPARB2, dsparb2);
		break;
	case PIPE_B:
		dsparb = I915_READ(DSPARB);
		dsparb2 = I915_READ(DSPARB2);

		dsparb &= ~(VLV_FIFO(SPRITEC, 0xff) |
			    VLV_FIFO(SPRITED, 0xff));
		dsparb |= (VLV_FIFO(SPRITEC, sprite0_start) |
			   VLV_FIFO(SPRITED, sprite1_start));

		dsparb2 &= ~(VLV_FIFO(SPRITEC_HI, 0xff) |
			     VLV_FIFO(SPRITED_HI, 0xff));
		dsparb2 |= (VLV_FIFO(SPRITEC_HI, sprite0_start >> 8) |
			   VLV_FIFO(SPRITED_HI, sprite1_start >> 8));

		I915_WRITE(DSPARB, dsparb);
		I915_WRITE(DSPARB2, dsparb2);
		break;
	case PIPE_C:
		dsparb3 = I915_READ(DSPARB3);
		dsparb2 = I915_READ(DSPARB2);

		dsparb3 &= ~(VLV_FIFO(SPRITEE, 0xff) |
			     VLV_FIFO(SPRITEF, 0xff));
		dsparb3 |= (VLV_FIFO(SPRITEE, sprite0_start) |
			    VLV_FIFO(SPRITEF, sprite1_start));

		dsparb2 &= ~(VLV_FIFO(SPRITEE_HI, 0xff) |
			     VLV_FIFO(SPRITEF_HI, 0xff));
		dsparb2 |= (VLV_FIFO(SPRITEE_HI, sprite0_start >> 8) |
			   VLV_FIFO(SPRITEF_HI, sprite1_start >> 8));

		I915_WRITE(DSPARB3, dsparb3);
		I915_WRITE(DSPARB2, dsparb2);
		break;
	default:
		break;
	}
}

#undef VLV_FIFO

static void vlv_merge_wm(struct drm_device *dev,
			 struct vlv_wm_values *wm)
{
	struct intel_crtc *crtc;
	int num_active_crtcs = 0;

	wm->level = to_i915(dev)->wm.max_level;
	wm->cxsr = true;

	for_each_intel_crtc(dev, crtc) {
		const struct vlv_wm_state *wm_state = &crtc->wm_state;

		if (!crtc->active)
			continue;

		if (!wm_state->cxsr)
			wm->cxsr = false;

		num_active_crtcs++;
		wm->level = min_t(int, wm->level, wm_state->num_levels - 1);
	}

	if (num_active_crtcs != 1)
		wm->cxsr = false;

	if (num_active_crtcs > 1)
		wm->level = VLV_WM_LEVEL_PM2;

	for_each_intel_crtc(dev, crtc) {
		struct vlv_wm_state *wm_state = &crtc->wm_state;
		enum pipe pipe = crtc->pipe;

		if (!crtc->active)
			continue;

		wm->pipe[pipe] = wm_state->wm[wm->level];
		if (wm->cxsr)
			wm->sr = wm_state->sr[wm->level];

		wm->ddl[pipe].primary = DDL_PRECISION_HIGH | 2;
		wm->ddl[pipe].sprite[0] = DDL_PRECISION_HIGH | 2;
		wm->ddl[pipe].sprite[1] = DDL_PRECISION_HIGH | 2;
		wm->ddl[pipe].cursor = DDL_PRECISION_HIGH | 2;
	}
}

static void vlv_update_wm(struct drm_crtc *crtc)
{
	struct drm_device *dev = crtc->dev;
	struct drm_i915_private *dev_priv = dev->dev_private;
	struct intel_crtc *intel_crtc = to_intel_crtc(crtc);
	enum pipe pipe = intel_crtc->pipe;
	struct vlv_wm_values wm = {};

	vlv_compute_wm(intel_crtc);
	vlv_merge_wm(dev, &wm);

	if (memcmp(&dev_priv->wm.vlv, &wm, sizeof(wm)) == 0) {
		/* FIXME should be part of crtc atomic commit */
		vlv_pipe_set_fifo_size(intel_crtc);
		return;
	}

	if (wm.level < VLV_WM_LEVEL_DDR_DVFS &&
	    dev_priv->wm.vlv.level >= VLV_WM_LEVEL_DDR_DVFS)
		chv_set_memory_dvfs(dev_priv, false);

	if (wm.level < VLV_WM_LEVEL_PM5 &&
	    dev_priv->wm.vlv.level >= VLV_WM_LEVEL_PM5)
		chv_set_memory_pm5(dev_priv, false);

	if (!wm.cxsr && dev_priv->wm.vlv.cxsr)
		intel_set_memory_cxsr(dev_priv, false);

	/* FIXME should be part of crtc atomic commit */
	vlv_pipe_set_fifo_size(intel_crtc);

	vlv_write_wm_values(intel_crtc, &wm);

	DRM_DEBUG_KMS("Setting FIFO watermarks - %c: plane=%d, cursor=%d, "
		      "sprite0=%d, sprite1=%d, SR: plane=%d, cursor=%d level=%d cxsr=%d\n",
		      pipe_name(pipe), wm.pipe[pipe].primary, wm.pipe[pipe].cursor,
		      wm.pipe[pipe].sprite[0], wm.pipe[pipe].sprite[1],
		      wm.sr.plane, wm.sr.cursor, wm.level, wm.cxsr);

	if (wm.cxsr && !dev_priv->wm.vlv.cxsr)
		intel_set_memory_cxsr(dev_priv, true);

	if (wm.level >= VLV_WM_LEVEL_PM5 &&
	    dev_priv->wm.vlv.level < VLV_WM_LEVEL_PM5)
		chv_set_memory_pm5(dev_priv, true);

	if (wm.level >= VLV_WM_LEVEL_DDR_DVFS &&
	    dev_priv->wm.vlv.level < VLV_WM_LEVEL_DDR_DVFS)
		chv_set_memory_dvfs(dev_priv, true);

	dev_priv->wm.vlv = wm;
}

#define single_plane_enabled(mask) is_power_of_2(mask)

static void g4x_update_wm(struct drm_crtc *crtc)
{
	struct drm_device *dev = crtc->dev;
	static const int sr_latency_ns = 12000;
	struct drm_i915_private *dev_priv = dev->dev_private;
	int planea_wm, planeb_wm, cursora_wm, cursorb_wm;
	int plane_sr, cursor_sr;
	unsigned int enabled = 0;
	bool cxsr_enabled;

	if (g4x_compute_wm0(dev, PIPE_A,
			    &g4x_wm_info, pessimal_latency_ns,
			    &g4x_cursor_wm_info, pessimal_latency_ns,
			    &planea_wm, &cursora_wm))
		enabled |= 1 << PIPE_A;

	if (g4x_compute_wm0(dev, PIPE_B,
			    &g4x_wm_info, pessimal_latency_ns,
			    &g4x_cursor_wm_info, pessimal_latency_ns,
			    &planeb_wm, &cursorb_wm))
		enabled |= 1 << PIPE_B;

	if (single_plane_enabled(enabled) &&
	    g4x_compute_srwm(dev, ffs(enabled) - 1,
			     sr_latency_ns,
			     &g4x_wm_info,
			     &g4x_cursor_wm_info,
			     &plane_sr, &cursor_sr)) {
		cxsr_enabled = true;
	} else {
		cxsr_enabled = false;
		intel_set_memory_cxsr(dev_priv, false);
		plane_sr = cursor_sr = 0;
	}

	DRM_DEBUG_KMS("Setting FIFO watermarks - A: plane=%d, cursor=%d, "
		      "B: plane=%d, cursor=%d, SR: plane=%d, cursor=%d\n",
		      planea_wm, cursora_wm,
		      planeb_wm, cursorb_wm,
		      plane_sr, cursor_sr);

	I915_WRITE(DSPFW1,
		   FW_WM(plane_sr, SR) |
		   FW_WM(cursorb_wm, CURSORB) |
		   FW_WM(planeb_wm, PLANEB) |
		   FW_WM(planea_wm, PLANEA));
	I915_WRITE(DSPFW2,
		   (I915_READ(DSPFW2) & ~DSPFW_CURSORA_MASK) |
		   FW_WM(cursora_wm, CURSORA));
	/* HPLL off in SR has some issues on G4x... disable it */
	I915_WRITE(DSPFW3,
		   (I915_READ(DSPFW3) & ~(DSPFW_HPLL_SR_EN | DSPFW_CURSOR_SR_MASK)) |
		   FW_WM(cursor_sr, CURSOR_SR));

	if (cxsr_enabled)
		intel_set_memory_cxsr(dev_priv, true);
}

static void i965_update_wm(struct drm_crtc *unused_crtc)
{
	struct drm_device *dev = unused_crtc->dev;
	struct drm_i915_private *dev_priv = dev->dev_private;
	struct drm_crtc *crtc;
	int srwm = 1;
	int cursor_sr = 16;
	bool cxsr_enabled;

	/* Calc sr entries for one plane configs */
	crtc = single_enabled_crtc(dev);
	if (crtc) {
		/* self-refresh has much higher latency */
		static const int sr_latency_ns = 12000;
		const struct drm_display_mode *adjusted_mode = &to_intel_crtc(crtc)->config->base.adjusted_mode;
		int clock = adjusted_mode->crtc_clock;
		int htotal = adjusted_mode->crtc_htotal;
		int hdisplay = to_intel_crtc(crtc)->config->pipe_src_w;
		int pixel_size = crtc->primary->state->fb->bits_per_pixel / 8;
		unsigned long line_time_us;
		int entries;

		line_time_us = max(htotal * 1000 / clock, 1);

		/* Use ns/us then divide to preserve precision */
		entries = (((sr_latency_ns / line_time_us) + 1000) / 1000) *
			pixel_size * hdisplay;
		entries = DIV_ROUND_UP(entries, I915_FIFO_LINE_SIZE);
		srwm = I965_FIFO_SIZE - entries;
		if (srwm < 0)
			srwm = 1;
		srwm &= 0x1ff;
		DRM_DEBUG_KMS("self-refresh entries: %d, wm: %d\n",
			      entries, srwm);

		entries = (((sr_latency_ns / line_time_us) + 1000) / 1000) *
			pixel_size * crtc->cursor->state->crtc_w;
		entries = DIV_ROUND_UP(entries,
					  i965_cursor_wm_info.cacheline_size);
		cursor_sr = i965_cursor_wm_info.fifo_size -
			(entries + i965_cursor_wm_info.guard_size);

		if (cursor_sr > i965_cursor_wm_info.max_wm)
			cursor_sr = i965_cursor_wm_info.max_wm;

		DRM_DEBUG_KMS("self-refresh watermark: display plane %d "
			      "cursor %d\n", srwm, cursor_sr);

		cxsr_enabled = true;
	} else {
		cxsr_enabled = false;
		/* Turn off self refresh if both pipes are enabled */
		intel_set_memory_cxsr(dev_priv, false);
	}

	DRM_DEBUG_KMS("Setting FIFO watermarks - A: 8, B: 8, C: 8, SR %d\n",
		      srwm);

	/* 965 has limitations... */
	I915_WRITE(DSPFW1, FW_WM(srwm, SR) |
		   FW_WM(8, CURSORB) |
		   FW_WM(8, PLANEB) |
		   FW_WM(8, PLANEA));
	I915_WRITE(DSPFW2, FW_WM(8, CURSORA) |
		   FW_WM(8, PLANEC_OLD));
	/* update cursor SR watermark */
	I915_WRITE(DSPFW3, FW_WM(cursor_sr, CURSOR_SR));

	if (cxsr_enabled)
		intel_set_memory_cxsr(dev_priv, true);
}

#undef FW_WM

static void i9xx_update_wm(struct drm_crtc *unused_crtc)
{
	struct drm_device *dev = unused_crtc->dev;
	struct drm_i915_private *dev_priv = dev->dev_private;
	const struct intel_watermark_params *wm_info;
	uint32_t fwater_lo;
	uint32_t fwater_hi;
	int cwm, srwm = 1;
	int fifo_size;
	int planea_wm, planeb_wm;
	struct drm_crtc *crtc, *enabled = NULL;

	if (IS_I945GM(dev))
		wm_info = &i945_wm_info;
	else if (!IS_GEN2(dev))
		wm_info = &i915_wm_info;
	else
		wm_info = &i830_a_wm_info;

	fifo_size = dev_priv->display.get_fifo_size(dev, 0);
	crtc = intel_get_crtc_for_plane(dev, 0);
	if (intel_crtc_active(crtc)) {
		const struct drm_display_mode *adjusted_mode;
		int cpp = crtc->primary->state->fb->bits_per_pixel / 8;
		if (IS_GEN2(dev))
			cpp = 4;

		adjusted_mode = &to_intel_crtc(crtc)->config->base.adjusted_mode;
		planea_wm = intel_calculate_wm(adjusted_mode->crtc_clock,
					       wm_info, fifo_size, cpp,
					       pessimal_latency_ns);
		enabled = crtc;
	} else {
		planea_wm = fifo_size - wm_info->guard_size;
		if (planea_wm > (long)wm_info->max_wm)
			planea_wm = wm_info->max_wm;
	}

	if (IS_GEN2(dev))
		wm_info = &i830_bc_wm_info;

	fifo_size = dev_priv->display.get_fifo_size(dev, 1);
	crtc = intel_get_crtc_for_plane(dev, 1);
	if (intel_crtc_active(crtc)) {
		const struct drm_display_mode *adjusted_mode;
		int cpp = crtc->primary->state->fb->bits_per_pixel / 8;
		if (IS_GEN2(dev))
			cpp = 4;

		adjusted_mode = &to_intel_crtc(crtc)->config->base.adjusted_mode;
		planeb_wm = intel_calculate_wm(adjusted_mode->crtc_clock,
					       wm_info, fifo_size, cpp,
					       pessimal_latency_ns);
		if (enabled == NULL)
			enabled = crtc;
		else
			enabled = NULL;
	} else {
		planeb_wm = fifo_size - wm_info->guard_size;
		if (planeb_wm > (long)wm_info->max_wm)
			planeb_wm = wm_info->max_wm;
	}

	DRM_DEBUG_KMS("FIFO watermarks - A: %d, B: %d\n", planea_wm, planeb_wm);

	if (IS_I915GM(dev) && enabled) {
		struct drm_i915_gem_object *obj;

		obj = intel_fb_obj(enabled->primary->state->fb);

		/* self-refresh seems busted with untiled */
		if (obj->tiling_mode == I915_TILING_NONE)
			enabled = NULL;
	}

	/*
	 * Overlay gets an aggressive default since video jitter is bad.
	 */
	cwm = 2;

	/* Play safe and disable self-refresh before adjusting watermarks. */
	intel_set_memory_cxsr(dev_priv, false);

	/* Calc sr entries for one plane configs */
	if (HAS_FW_BLC(dev) && enabled) {
		/* self-refresh has much higher latency */
		static const int sr_latency_ns = 6000;
		const struct drm_display_mode *adjusted_mode = &to_intel_crtc(enabled)->config->base.adjusted_mode;
		int clock = adjusted_mode->crtc_clock;
		int htotal = adjusted_mode->crtc_htotal;
		int hdisplay = to_intel_crtc(enabled)->config->pipe_src_w;
		int pixel_size = enabled->primary->state->fb->bits_per_pixel / 8;
		unsigned long line_time_us;
		int entries;

		line_time_us = max(htotal * 1000 / clock, 1);

		/* Use ns/us then divide to preserve precision */
		entries = (((sr_latency_ns / line_time_us) + 1000) / 1000) *
			pixel_size * hdisplay;
		entries = DIV_ROUND_UP(entries, wm_info->cacheline_size);
		DRM_DEBUG_KMS("self-refresh entries: %d\n", entries);
		srwm = wm_info->fifo_size - entries;
		if (srwm < 0)
			srwm = 1;

		if (IS_I945G(dev) || IS_I945GM(dev))
			I915_WRITE(FW_BLC_SELF,
				   FW_BLC_SELF_FIFO_MASK | (srwm & 0xff));
		else if (IS_I915GM(dev))
			I915_WRITE(FW_BLC_SELF, srwm & 0x3f);
	}

	DRM_DEBUG_KMS("Setting FIFO watermarks - A: %d, B: %d, C: %d, SR %d\n",
		      planea_wm, planeb_wm, cwm, srwm);

	fwater_lo = ((planeb_wm & 0x3f) << 16) | (planea_wm & 0x3f);
	fwater_hi = (cwm & 0x1f);

	/* Set request length to 8 cachelines per fetch */
	fwater_lo = fwater_lo | (1 << 24) | (1 << 8);
	fwater_hi = fwater_hi | (1 << 8);

	I915_WRITE(FW_BLC, fwater_lo);
	I915_WRITE(FW_BLC2, fwater_hi);

	if (enabled)
		intel_set_memory_cxsr(dev_priv, true);
}

static void i845_update_wm(struct drm_crtc *unused_crtc)
{
	struct drm_device *dev = unused_crtc->dev;
	struct drm_i915_private *dev_priv = dev->dev_private;
	struct drm_crtc *crtc;
	const struct drm_display_mode *adjusted_mode;
	uint32_t fwater_lo;
	int planea_wm;

	crtc = single_enabled_crtc(dev);
	if (crtc == NULL)
		return;

	adjusted_mode = &to_intel_crtc(crtc)->config->base.adjusted_mode;
	planea_wm = intel_calculate_wm(adjusted_mode->crtc_clock,
				       &i845_wm_info,
				       dev_priv->display.get_fifo_size(dev, 0),
				       4, pessimal_latency_ns);
	fwater_lo = I915_READ(FW_BLC) & ~0xfff;
	fwater_lo |= (3<<8) | planea_wm;

	DRM_DEBUG_KMS("Setting FIFO watermarks - A: %d\n", planea_wm);

	I915_WRITE(FW_BLC, fwater_lo);
}

uint32_t ilk_pipe_pixel_rate(const struct intel_crtc_state *pipe_config)
{
	uint32_t pixel_rate;

	pixel_rate = pipe_config->base.adjusted_mode.crtc_clock;

	/* We only use IF-ID interlacing. If we ever use PF-ID we'll need to
	 * adjust the pixel_rate here. */

	if (pipe_config->pch_pfit.enabled) {
		uint64_t pipe_w, pipe_h, pfit_w, pfit_h;
		uint32_t pfit_size = pipe_config->pch_pfit.size;

		pipe_w = pipe_config->pipe_src_w;
		pipe_h = pipe_config->pipe_src_h;

		pfit_w = (pfit_size >> 16) & 0xFFFF;
		pfit_h = pfit_size & 0xFFFF;
		if (pipe_w < pfit_w)
			pipe_w = pfit_w;
		if (pipe_h < pfit_h)
			pipe_h = pfit_h;

		pixel_rate = div_u64((uint64_t) pixel_rate * pipe_w * pipe_h,
				     pfit_w * pfit_h);
	}

	return pixel_rate;
}

/* latency must be in 0.1us units. */
static uint32_t ilk_wm_method1(uint32_t pixel_rate, uint8_t bytes_per_pixel,
			       uint32_t latency)
{
	uint64_t ret;

	if (WARN(latency == 0, "Latency value missing\n"))
		return UINT_MAX;

	ret = (uint64_t) pixel_rate * bytes_per_pixel * latency;
	ret = DIV_ROUND_UP_ULL(ret, 64 * 10000) + 2;

	return ret;
}

/* latency must be in 0.1us units. */
static uint32_t ilk_wm_method2(uint32_t pixel_rate, uint32_t pipe_htotal,
			       uint32_t horiz_pixels, uint8_t bytes_per_pixel,
			       uint32_t latency)
{
	uint32_t ret;

	if (WARN(latency == 0, "Latency value missing\n"))
		return UINT_MAX;

	ret = (latency * pixel_rate) / (pipe_htotal * 10000);
	ret = (ret + 1) * horiz_pixels * bytes_per_pixel;
	ret = DIV_ROUND_UP(ret, 64) + 2;
	return ret;
}

static uint32_t ilk_wm_fbc(uint32_t pri_val, uint32_t horiz_pixels,
			   uint8_t bytes_per_pixel)
{
	return DIV_ROUND_UP(pri_val * 64, horiz_pixels * bytes_per_pixel) + 2;
}

struct ilk_wm_maximums {
	uint16_t pri;
	uint16_t spr;
	uint16_t cur;
	uint16_t fbc;
};

/*
 * For both WM_PIPE and WM_LP.
 * mem_value must be in 0.1us units.
 */
static uint32_t ilk_compute_pri_wm(const struct intel_crtc_state *cstate,
				   const struct intel_plane_state *pstate,
				   uint32_t mem_value,
				   bool is_lp)
{
	int bpp = pstate->base.fb ? pstate->base.fb->bits_per_pixel / 8 : 0;
	uint32_t method1, method2;

	if (!cstate->base.active || !pstate->visible)
		return 0;

	method1 = ilk_wm_method1(ilk_pipe_pixel_rate(cstate), bpp, mem_value);

	if (!is_lp)
		return method1;

	method2 = ilk_wm_method2(ilk_pipe_pixel_rate(cstate),
				 cstate->base.adjusted_mode.crtc_htotal,
				 drm_rect_width(&pstate->dst),
				 bpp,
				 mem_value);

	return min(method1, method2);
}

/*
 * For both WM_PIPE and WM_LP.
 * mem_value must be in 0.1us units.
 */
static uint32_t ilk_compute_spr_wm(const struct intel_crtc_state *cstate,
				   const struct intel_plane_state *pstate,
				   uint32_t mem_value)
{
	int bpp = pstate->base.fb ? pstate->base.fb->bits_per_pixel / 8 : 0;
	uint32_t method1, method2;

	if (!cstate->base.active || !pstate->visible)
		return 0;

	method1 = ilk_wm_method1(ilk_pipe_pixel_rate(cstate), bpp, mem_value);
	method2 = ilk_wm_method2(ilk_pipe_pixel_rate(cstate),
				 cstate->base.adjusted_mode.crtc_htotal,
				 drm_rect_width(&pstate->dst),
				 bpp,
				 mem_value);
	return min(method1, method2);
}

/*
 * For both WM_PIPE and WM_LP.
 * mem_value must be in 0.1us units.
 */
static uint32_t ilk_compute_cur_wm(const struct intel_crtc_state *cstate,
				   const struct intel_plane_state *pstate,
				   uint32_t mem_value)
{
	int bpp = pstate->base.fb ? pstate->base.fb->bits_per_pixel / 8 : 0;

	if (!cstate->base.active || !pstate->visible)
		return 0;

	return ilk_wm_method2(ilk_pipe_pixel_rate(cstate),
			      cstate->base.adjusted_mode.crtc_htotal,
			      drm_rect_width(&pstate->dst),
			      bpp,
			      mem_value);
}

/* Only for WM_LP. */
static uint32_t ilk_compute_fbc_wm(const struct intel_crtc_state *cstate,
				   const struct intel_plane_state *pstate,
				   uint32_t pri_val)
{
	int bpp = pstate->base.fb ? pstate->base.fb->bits_per_pixel / 8 : 0;

	if (!cstate->base.active || !pstate->visible)
		return 0;

	return ilk_wm_fbc(pri_val, drm_rect_width(&pstate->dst), bpp);
}

static unsigned int ilk_display_fifo_size(const struct drm_device *dev)
{
	if (INTEL_INFO(dev)->gen >= 8)
		return 3072;
	else if (INTEL_INFO(dev)->gen >= 7)
		return 768;
	else
		return 512;
}

static unsigned int ilk_plane_wm_reg_max(const struct drm_device *dev,
					 int level, bool is_sprite)
{
	if (INTEL_INFO(dev)->gen >= 8)
		/* BDW primary/sprite plane watermarks */
		return level == 0 ? 255 : 2047;
	else if (INTEL_INFO(dev)->gen >= 7)
		/* IVB/HSW primary/sprite plane watermarks */
		return level == 0 ? 127 : 1023;
	else if (!is_sprite)
		/* ILK/SNB primary plane watermarks */
		return level == 0 ? 127 : 511;
	else
		/* ILK/SNB sprite plane watermarks */
		return level == 0 ? 63 : 255;
}

static unsigned int ilk_cursor_wm_reg_max(const struct drm_device *dev,
					  int level)
{
	if (INTEL_INFO(dev)->gen >= 7)
		return level == 0 ? 63 : 255;
	else
		return level == 0 ? 31 : 63;
}

static unsigned int ilk_fbc_wm_reg_max(const struct drm_device *dev)
{
	if (INTEL_INFO(dev)->gen >= 8)
		return 31;
	else
		return 15;
}

/* Calculate the maximum primary/sprite plane watermark */
static unsigned int ilk_plane_wm_max(const struct drm_device *dev,
				     int level,
				     const struct intel_wm_config *config,
				     enum intel_ddb_partitioning ddb_partitioning,
				     bool is_sprite)
{
	unsigned int fifo_size = ilk_display_fifo_size(dev);

	/* if sprites aren't enabled, sprites get nothing */
	if (is_sprite && !config->sprites_enabled)
		return 0;

	/* HSW allows LP1+ watermarks even with multiple pipes */
	if (level == 0 || config->num_pipes_active > 1) {
		fifo_size /= INTEL_INFO(dev)->num_pipes;

		/*
		 * For some reason the non self refresh
		 * FIFO size is only half of the self
		 * refresh FIFO size on ILK/SNB.
		 */
		if (INTEL_INFO(dev)->gen <= 6)
			fifo_size /= 2;
	}

	if (config->sprites_enabled) {
		/* level 0 is always calculated with 1:1 split */
		if (level > 0 && ddb_partitioning == INTEL_DDB_PART_5_6) {
			if (is_sprite)
				fifo_size *= 5;
			fifo_size /= 6;
		} else {
			fifo_size /= 2;
		}
	}

	/* clamp to max that the registers can hold */
	return min(fifo_size, ilk_plane_wm_reg_max(dev, level, is_sprite));
}

/* Calculate the maximum cursor plane watermark */
static unsigned int ilk_cursor_wm_max(const struct drm_device *dev,
				      int level,
				      const struct intel_wm_config *config)
{
	/* HSW LP1+ watermarks w/ multiple pipes */
	if (level > 0 && config->num_pipes_active > 1)
		return 64;

	/* otherwise just report max that registers can hold */
	return ilk_cursor_wm_reg_max(dev, level);
}

static void ilk_compute_wm_maximums(const struct drm_device *dev,
				    int level,
				    const struct intel_wm_config *config,
				    enum intel_ddb_partitioning ddb_partitioning,
				    struct ilk_wm_maximums *max)
{
	max->pri = ilk_plane_wm_max(dev, level, config, ddb_partitioning, false);
	max->spr = ilk_plane_wm_max(dev, level, config, ddb_partitioning, true);
	max->cur = ilk_cursor_wm_max(dev, level, config);
	max->fbc = ilk_fbc_wm_reg_max(dev);
}

static void ilk_compute_wm_reg_maximums(struct drm_device *dev,
					int level,
					struct ilk_wm_maximums *max)
{
	max->pri = ilk_plane_wm_reg_max(dev, level, false);
	max->spr = ilk_plane_wm_reg_max(dev, level, true);
	max->cur = ilk_cursor_wm_reg_max(dev, level);
	max->fbc = ilk_fbc_wm_reg_max(dev);
}

static bool ilk_validate_wm_level(int level,
				  const struct ilk_wm_maximums *max,
				  struct intel_wm_level *result)
{
	bool ret;

	/* already determined to be invalid? */
	if (!result->enable)
		return false;

	result->enable = result->pri_val <= max->pri &&
			 result->spr_val <= max->spr &&
			 result->cur_val <= max->cur;

	ret = result->enable;

	/*
	 * HACK until we can pre-compute everything,
	 * and thus fail gracefully if LP0 watermarks
	 * are exceeded...
	 */
	if (level == 0 && !result->enable) {
		if (result->pri_val > max->pri)
			DRM_DEBUG_KMS("Primary WM%d too large %u (max %u)\n",
				      level, result->pri_val, max->pri);
		if (result->spr_val > max->spr)
			DRM_DEBUG_KMS("Sprite WM%d too large %u (max %u)\n",
				      level, result->spr_val, max->spr);
		if (result->cur_val > max->cur)
			DRM_DEBUG_KMS("Cursor WM%d too large %u (max %u)\n",
				      level, result->cur_val, max->cur);

		result->pri_val = min_t(uint32_t, result->pri_val, max->pri);
		result->spr_val = min_t(uint32_t, result->spr_val, max->spr);
		result->cur_val = min_t(uint32_t, result->cur_val, max->cur);
		result->enable = true;
	}

	return ret;
}

static void ilk_compute_wm_level(const struct drm_i915_private *dev_priv,
				 const struct intel_crtc *intel_crtc,
				 int level,
				 struct intel_crtc_state *cstate,
				 struct intel_plane_state *pristate,
				 struct intel_plane_state *sprstate,
				 struct intel_plane_state *curstate,
				 struct intel_wm_level *result)
{
	uint16_t pri_latency = dev_priv->wm.pri_latency[level];
	uint16_t spr_latency = dev_priv->wm.spr_latency[level];
	uint16_t cur_latency = dev_priv->wm.cur_latency[level];

	/* WM1+ latency values stored in 0.5us units */
	if (level > 0) {
		pri_latency *= 5;
		spr_latency *= 5;
		cur_latency *= 5;
	}

	result->pri_val = ilk_compute_pri_wm(cstate, pristate,
					     pri_latency, level);
	result->spr_val = ilk_compute_spr_wm(cstate, sprstate, spr_latency);
	result->cur_val = ilk_compute_cur_wm(cstate, curstate, cur_latency);
	result->fbc_val = ilk_compute_fbc_wm(cstate, pristate, result->pri_val);
	result->enable = true;
}

static uint32_t
hsw_compute_linetime_wm(struct drm_device *dev, struct drm_crtc *crtc)
{
	struct drm_i915_private *dev_priv = dev->dev_private;
	struct intel_crtc *intel_crtc = to_intel_crtc(crtc);
	const struct drm_display_mode *adjusted_mode = &intel_crtc->config->base.adjusted_mode;
	u32 linetime, ips_linetime;

	if (!intel_crtc->active)
		return 0;

	/* The WM are computed with base on how long it takes to fill a single
	 * row at the given clock rate, multiplied by 8.
	 * */
	linetime = DIV_ROUND_CLOSEST(adjusted_mode->crtc_htotal * 1000 * 8,
				     adjusted_mode->crtc_clock);
	ips_linetime = DIV_ROUND_CLOSEST(adjusted_mode->crtc_htotal * 1000 * 8,
					 dev_priv->cdclk_freq);

	return PIPE_WM_LINETIME_IPS_LINETIME(ips_linetime) |
	       PIPE_WM_LINETIME_TIME(linetime);
}

static void intel_read_wm_latency(struct drm_device *dev, uint16_t wm[8])
{
	struct drm_i915_private *dev_priv = dev->dev_private;

	if (IS_GEN9(dev)) {
		uint32_t val;
		int ret, i;
		int level, max_level = ilk_wm_max_level(dev);

		/* read the first set of memory latencies[0:3] */
		val = 0; /* data0 to be programmed to 0 for first set */
		mutex_lock(&dev_priv->rps.hw_lock);
		ret = sandybridge_pcode_read(dev_priv,
					     GEN9_PCODE_READ_MEM_LATENCY,
					     &val);
		mutex_unlock(&dev_priv->rps.hw_lock);

		if (ret) {
			DRM_ERROR("SKL Mailbox read error = %d\n", ret);
			return;
		}

		wm[0] = val & GEN9_MEM_LATENCY_LEVEL_MASK;
		wm[1] = (val >> GEN9_MEM_LATENCY_LEVEL_1_5_SHIFT) &
				GEN9_MEM_LATENCY_LEVEL_MASK;
		wm[2] = (val >> GEN9_MEM_LATENCY_LEVEL_2_6_SHIFT) &
				GEN9_MEM_LATENCY_LEVEL_MASK;
		wm[3] = (val >> GEN9_MEM_LATENCY_LEVEL_3_7_SHIFT) &
				GEN9_MEM_LATENCY_LEVEL_MASK;

		/* read the second set of memory latencies[4:7] */
		val = 1; /* data0 to be programmed to 1 for second set */
		mutex_lock(&dev_priv->rps.hw_lock);
		ret = sandybridge_pcode_read(dev_priv,
					     GEN9_PCODE_READ_MEM_LATENCY,
					     &val);
		mutex_unlock(&dev_priv->rps.hw_lock);
		if (ret) {
			DRM_ERROR("SKL Mailbox read error = %d\n", ret);
			return;
		}

		wm[4] = val & GEN9_MEM_LATENCY_LEVEL_MASK;
		wm[5] = (val >> GEN9_MEM_LATENCY_LEVEL_1_5_SHIFT) &
				GEN9_MEM_LATENCY_LEVEL_MASK;
		wm[6] = (val >> GEN9_MEM_LATENCY_LEVEL_2_6_SHIFT) &
				GEN9_MEM_LATENCY_LEVEL_MASK;
		wm[7] = (val >> GEN9_MEM_LATENCY_LEVEL_3_7_SHIFT) &
				GEN9_MEM_LATENCY_LEVEL_MASK;

		/*
		 * WaWmMemoryReadLatency:skl
		 *
		 * punit doesn't take into account the read latency so we need
		 * to add 2us to the various latency levels we retrieve from
		 * the punit.
		 *   - W0 is a bit special in that it's the only level that
		 *   can't be disabled if we want to have display working, so
		 *   we always add 2us there.
		 *   - For levels >=1, punit returns 0us latency when they are
		 *   disabled, so we respect that and don't add 2us then
		 *
		 * Additionally, if a level n (n > 1) has a 0us latency, all
		 * levels m (m >= n) need to be disabled. We make sure to
		 * sanitize the values out of the punit to satisfy this
		 * requirement.
		 */
		wm[0] += 2;
		for (level = 1; level <= max_level; level++)
			if (wm[level] != 0)
				wm[level] += 2;
			else {
				for (i = level + 1; i <= max_level; i++)
					wm[i] = 0;

				break;
			}
	} else if (IS_HASWELL(dev) || IS_BROADWELL(dev)) {
		uint64_t sskpd = I915_READ64(MCH_SSKPD);

		wm[0] = (sskpd >> 56) & 0xFF;
		if (wm[0] == 0)
			wm[0] = sskpd & 0xF;
		wm[1] = (sskpd >> 4) & 0xFF;
		wm[2] = (sskpd >> 12) & 0xFF;
		wm[3] = (sskpd >> 20) & 0x1FF;
		wm[4] = (sskpd >> 32) & 0x1FF;
	} else if (INTEL_INFO(dev)->gen >= 6) {
		uint32_t sskpd = I915_READ(MCH_SSKPD);

		wm[0] = (sskpd >> SSKPD_WM0_SHIFT) & SSKPD_WM_MASK;
		wm[1] = (sskpd >> SSKPD_WM1_SHIFT) & SSKPD_WM_MASK;
		wm[2] = (sskpd >> SSKPD_WM2_SHIFT) & SSKPD_WM_MASK;
		wm[3] = (sskpd >> SSKPD_WM3_SHIFT) & SSKPD_WM_MASK;
	} else if (INTEL_INFO(dev)->gen >= 5) {
		uint32_t mltr = I915_READ(MLTR_ILK);

		/* ILK primary LP0 latency is 700 ns */
		wm[0] = 7;
		wm[1] = (mltr >> MLTR_WM1_SHIFT) & ILK_SRLT_MASK;
		wm[2] = (mltr >> MLTR_WM2_SHIFT) & ILK_SRLT_MASK;
	}
}

static void intel_fixup_spr_wm_latency(struct drm_device *dev, uint16_t wm[5])
{
	/* ILK sprite LP0 latency is 1300 ns */
	if (INTEL_INFO(dev)->gen == 5)
		wm[0] = 13;
}

static void intel_fixup_cur_wm_latency(struct drm_device *dev, uint16_t wm[5])
{
	/* ILK cursor LP0 latency is 1300 ns */
	if (INTEL_INFO(dev)->gen == 5)
		wm[0] = 13;

	/* WaDoubleCursorLP3Latency:ivb */
	if (IS_IVYBRIDGE(dev))
		wm[3] *= 2;
}

int ilk_wm_max_level(const struct drm_device *dev)
{
	/* how many WM levels are we expecting */
	if (INTEL_INFO(dev)->gen >= 9)
		return 7;
	else if (IS_HASWELL(dev) || IS_BROADWELL(dev))
		return 4;
	else if (INTEL_INFO(dev)->gen >= 6)
		return 3;
	else
		return 2;
}

static void intel_print_wm_latency(struct drm_device *dev,
				   const char *name,
				   const uint16_t wm[8])
{
	int level, max_level = ilk_wm_max_level(dev);

	for (level = 0; level <= max_level; level++) {
		unsigned int latency = wm[level];

		if (latency == 0) {
			DRM_ERROR("%s WM%d latency not provided\n",
				  name, level);
			continue;
		}

		/*
		 * - latencies are in us on gen9.
		 * - before then, WM1+ latency values are in 0.5us units
		 */
		if (IS_GEN9(dev))
			latency *= 10;
		else if (level > 0)
			latency *= 5;

		DRM_DEBUG_KMS("%s WM%d latency %u (%u.%u usec)\n",
			      name, level, wm[level],
			      latency / 10, latency % 10);
	}
}

static bool ilk_increase_wm_latency(struct drm_i915_private *dev_priv,
				    uint16_t wm[5], uint16_t min)
{
	int level, max_level = ilk_wm_max_level(dev_priv->dev);

	if (wm[0] >= min)
		return false;

	wm[0] = max(wm[0], min);
	for (level = 1; level <= max_level; level++)
		wm[level] = max_t(uint16_t, wm[level], DIV_ROUND_UP(min, 5));

	return true;
}

static void snb_wm_latency_quirk(struct drm_device *dev)
{
	struct drm_i915_private *dev_priv = dev->dev_private;
	bool changed;

	/*
	 * The BIOS provided WM memory latency values are often
	 * inadequate for high resolution displays. Adjust them.
	 */
	changed = ilk_increase_wm_latency(dev_priv, dev_priv->wm.pri_latency, 12) |
		ilk_increase_wm_latency(dev_priv, dev_priv->wm.spr_latency, 12) |
		ilk_increase_wm_latency(dev_priv, dev_priv->wm.cur_latency, 12);

	if (!changed)
		return;

	DRM_DEBUG_KMS("WM latency values increased to avoid potential underruns\n");
	intel_print_wm_latency(dev, "Primary", dev_priv->wm.pri_latency);
	intel_print_wm_latency(dev, "Sprite", dev_priv->wm.spr_latency);
	intel_print_wm_latency(dev, "Cursor", dev_priv->wm.cur_latency);
}

static void ilk_setup_wm_latency(struct drm_device *dev)
{
	struct drm_i915_private *dev_priv = dev->dev_private;

	intel_read_wm_latency(dev, dev_priv->wm.pri_latency);

	memcpy(dev_priv->wm.spr_latency, dev_priv->wm.pri_latency,
	       sizeof(dev_priv->wm.pri_latency));
	memcpy(dev_priv->wm.cur_latency, dev_priv->wm.pri_latency,
	       sizeof(dev_priv->wm.pri_latency));

	intel_fixup_spr_wm_latency(dev, dev_priv->wm.spr_latency);
	intel_fixup_cur_wm_latency(dev, dev_priv->wm.cur_latency);

	intel_print_wm_latency(dev, "Primary", dev_priv->wm.pri_latency);
	intel_print_wm_latency(dev, "Sprite", dev_priv->wm.spr_latency);
	intel_print_wm_latency(dev, "Cursor", dev_priv->wm.cur_latency);

	if (IS_GEN6(dev))
		snb_wm_latency_quirk(dev);
}

static void skl_setup_wm_latency(struct drm_device *dev)
{
	struct drm_i915_private *dev_priv = dev->dev_private;

	intel_read_wm_latency(dev, dev_priv->wm.skl_latency);
	intel_print_wm_latency(dev, "Gen9 Plane", dev_priv->wm.skl_latency);
}

/* Compute new watermarks for the pipe */
static int ilk_compute_pipe_wm(struct intel_crtc *intel_crtc,
			       struct drm_atomic_state *state)
{
	struct intel_pipe_wm *pipe_wm;
	struct drm_device *dev = intel_crtc->base.dev;
	const struct drm_i915_private *dev_priv = dev->dev_private;
	struct intel_crtc_state *cstate = NULL;
	struct intel_plane *intel_plane;
	struct drm_plane_state *ps;
	struct intel_plane_state *pristate = NULL;
	struct intel_plane_state *sprstate = NULL;
	struct intel_plane_state *curstate = NULL;
	int level, max_level = ilk_wm_max_level(dev);
	/* LP0 watermark maximums depend on this pipe alone */
	struct intel_wm_config config = {
		.num_pipes_active = 1,
	};
	struct ilk_wm_maximums max;

	cstate = intel_atomic_get_crtc_state(state, intel_crtc);
	if (IS_ERR(cstate))
		return PTR_ERR(cstate);

	pipe_wm = &cstate->wm.optimal.ilk;

	for_each_intel_plane_on_crtc(dev, intel_crtc, intel_plane) {
		ps = drm_atomic_get_plane_state(state,
						&intel_plane->base);
		if (IS_ERR(ps))
			return PTR_ERR(ps);

		if (intel_plane->base.type == DRM_PLANE_TYPE_PRIMARY)
			pristate = to_intel_plane_state(ps);
		else if (intel_plane->base.type == DRM_PLANE_TYPE_OVERLAY)
			sprstate = to_intel_plane_state(ps);
		else if (intel_plane->base.type == DRM_PLANE_TYPE_CURSOR)
			curstate = to_intel_plane_state(ps);
	}

	config.sprites_enabled = sprstate->visible;
	config.sprites_scaled = sprstate->visible &&
		(drm_rect_width(&sprstate->dst) != drm_rect_width(&sprstate->src) >> 16 ||
		drm_rect_height(&sprstate->dst) != drm_rect_height(&sprstate->src) >> 16);

	pipe_wm->pipe_enabled = cstate->base.active;
	pipe_wm->sprites_enabled = config.sprites_enabled;
	pipe_wm->sprites_scaled = config.sprites_scaled;

	/* ILK/SNB: LP2+ watermarks only w/o sprites */
	if (INTEL_INFO(dev)->gen <= 6 && sprstate->visible)
		max_level = 1;

	/* ILK/SNB/IVB: LP1+ watermarks only w/o scaling */
	if (config.sprites_scaled)
		max_level = 0;

	ilk_compute_wm_level(dev_priv, intel_crtc, 0, cstate,
			     pristate, sprstate, curstate, &pipe_wm->wm[0]);

	if (IS_HASWELL(dev) || IS_BROADWELL(dev))
		pipe_wm->linetime = hsw_compute_linetime_wm(dev,
							    &intel_crtc->base);

	/* LP0 watermarks always use 1/2 DDB partitioning */
	ilk_compute_wm_maximums(dev, 0, &config, INTEL_DDB_PART_1_2, &max);

	/* At least LP0 must be valid */
	if (!ilk_validate_wm_level(0, &max, &pipe_wm->wm[0]))
		return -EINVAL;

	ilk_compute_wm_reg_maximums(dev, 1, &max);

	for (level = 1; level <= max_level; level++) {
		struct intel_wm_level wm = {};

		ilk_compute_wm_level(dev_priv, intel_crtc, level, cstate,
				     pristate, sprstate, curstate, &wm);

		/*
		 * Disable any watermark level that exceeds the
		 * register maximums since such watermarks are
		 * always invalid.
		 */
		if (!ilk_validate_wm_level(level, &max, &wm))
			break;

		pipe_wm->wm[level] = wm;
	}

	return 0;
}

/*
 * Merge the watermarks from all active pipes for a specific level.
 */
static void ilk_merge_wm_level(struct drm_device *dev,
			       int level,
			       struct intel_wm_level *ret_wm)
{
	const struct intel_crtc *intel_crtc;

	ret_wm->enable = true;

	for_each_intel_crtc(dev, intel_crtc) {
		const struct intel_crtc_state *cstate =
			to_intel_crtc_state(intel_crtc->base.state);
		const struct intel_pipe_wm *active = &cstate->wm.optimal.ilk;
		const struct intel_wm_level *wm = &active->wm[level];

		if (!active->pipe_enabled)
			continue;

		/*
		 * The watermark values may have been used in the past,
		 * so we must maintain them in the registers for some
		 * time even if the level is now disabled.
		 */
		if (!wm->enable)
			ret_wm->enable = false;

		ret_wm->pri_val = max(ret_wm->pri_val, wm->pri_val);
		ret_wm->spr_val = max(ret_wm->spr_val, wm->spr_val);
		ret_wm->cur_val = max(ret_wm->cur_val, wm->cur_val);
		ret_wm->fbc_val = max(ret_wm->fbc_val, wm->fbc_val);
	}
}

/*
 * Merge all low power watermarks for all active pipes.
 */
static void ilk_wm_merge(struct drm_device *dev,
			 const struct intel_wm_config *config,
			 const struct ilk_wm_maximums *max,
			 struct intel_pipe_wm *merged)
{
	struct drm_i915_private *dev_priv = dev->dev_private;
	int level, max_level = ilk_wm_max_level(dev);
	int last_enabled_level = max_level;

	/* ILK/SNB/IVB: LP1+ watermarks only w/ single pipe */
	if ((INTEL_INFO(dev)->gen <= 6 || IS_IVYBRIDGE(dev)) &&
	    config->num_pipes_active > 1)
		return;

	/* ILK: FBC WM must be disabled always */
	merged->fbc_wm_enabled = INTEL_INFO(dev)->gen >= 6;

	/* merge each WM1+ level */
	for (level = 1; level <= max_level; level++) {
		struct intel_wm_level *wm = &merged->wm[level];

		ilk_merge_wm_level(dev, level, wm);

		if (level > last_enabled_level)
			wm->enable = false;
		else if (!ilk_validate_wm_level(level, max, wm))
			/* make sure all following levels get disabled */
			last_enabled_level = level - 1;

		/*
		 * The spec says it is preferred to disable
		 * FBC WMs instead of disabling a WM level.
		 */
		if (wm->fbc_val > max->fbc) {
			if (wm->enable)
				merged->fbc_wm_enabled = false;
			wm->fbc_val = 0;
		}
	}

	/* ILK: LP2+ must be disabled when FBC WM is disabled but FBC enabled */
	/*
	 * FIXME this is racy. FBC might get enabled later.
	 * What we should check here is whether FBC can be
	 * enabled sometime later.
	 */
	if (IS_GEN5(dev) && !merged->fbc_wm_enabled &&
	    intel_fbc_enabled(dev_priv)) {
		for (level = 2; level <= max_level; level++) {
			struct intel_wm_level *wm = &merged->wm[level];

			wm->enable = false;
		}
	}
}

static int ilk_wm_lp_to_level(int wm_lp, const struct intel_pipe_wm *pipe_wm)
{
	/* LP1,LP2,LP3 levels are either 1,2,3 or 1,3,4 */
	return wm_lp + (wm_lp >= 2 && pipe_wm->wm[4].enable);
}

/* The value we need to program into the WM_LPx latency field */
static unsigned int ilk_wm_lp_latency(struct drm_device *dev, int level)
{
	struct drm_i915_private *dev_priv = dev->dev_private;

	if (IS_HASWELL(dev) || IS_BROADWELL(dev))
		return 2 * level;
	else
		return dev_priv->wm.pri_latency[level];
}

static void ilk_compute_wm_results(struct drm_device *dev,
				   const struct intel_pipe_wm *merged,
				   enum intel_ddb_partitioning partitioning,
				   struct ilk_wm_values *results)
{
	struct intel_crtc *intel_crtc;
	int level, wm_lp;

	results->enable_fbc_wm = merged->fbc_wm_enabled;
	results->partitioning = partitioning;

	/* LP1+ register values */
	for (wm_lp = 1; wm_lp <= 3; wm_lp++) {
		const struct intel_wm_level *r;

		level = ilk_wm_lp_to_level(wm_lp, merged);

		r = &merged->wm[level];

		/*
		 * Maintain the watermark values even if the level is
		 * disabled. Doing otherwise could cause underruns.
		 */
		results->wm_lp[wm_lp - 1] =
			(ilk_wm_lp_latency(dev, level) << WM1_LP_LATENCY_SHIFT) |
			(r->pri_val << WM1_LP_SR_SHIFT) |
			r->cur_val;

		if (r->enable)
			results->wm_lp[wm_lp - 1] |= WM1_LP_SR_EN;

		if (INTEL_INFO(dev)->gen >= 8)
			results->wm_lp[wm_lp - 1] |=
				r->fbc_val << WM1_LP_FBC_SHIFT_BDW;
		else
			results->wm_lp[wm_lp - 1] |=
				r->fbc_val << WM1_LP_FBC_SHIFT;

		/*
		 * Always set WM1S_LP_EN when spr_val != 0, even if the
		 * level is disabled. Doing otherwise could cause underruns.
		 */
		if (INTEL_INFO(dev)->gen <= 6 && r->spr_val) {
			WARN_ON(wm_lp != 1);
			results->wm_lp_spr[wm_lp - 1] = WM1S_LP_EN | r->spr_val;
		} else
			results->wm_lp_spr[wm_lp - 1] = r->spr_val;
	}

	/* LP0 register values */
	for_each_intel_crtc(dev, intel_crtc) {
		const struct intel_crtc_state *cstate =
			to_intel_crtc_state(intel_crtc->base.state);
		enum pipe pipe = intel_crtc->pipe;
		const struct intel_wm_level *r = &cstate->wm.optimal.ilk.wm[0];

		if (WARN_ON(!r->enable))
			continue;

		results->wm_linetime[pipe] = cstate->wm.optimal.ilk.linetime;

		results->wm_pipe[pipe] =
			(r->pri_val << WM0_PIPE_PLANE_SHIFT) |
			(r->spr_val << WM0_PIPE_SPRITE_SHIFT) |
			r->cur_val;
	}
}

/* Find the result with the highest level enabled. Check for enable_fbc_wm in
 * case both are at the same level. Prefer r1 in case they're the same. */
static struct intel_pipe_wm *ilk_find_best_result(struct drm_device *dev,
						  struct intel_pipe_wm *r1,
						  struct intel_pipe_wm *r2)
{
	int level, max_level = ilk_wm_max_level(dev);
	int level1 = 0, level2 = 0;

	for (level = 1; level <= max_level; level++) {
		if (r1->wm[level].enable)
			level1 = level;
		if (r2->wm[level].enable)
			level2 = level;
	}

	if (level1 == level2) {
		if (r2->fbc_wm_enabled && !r1->fbc_wm_enabled)
			return r2;
		else
			return r1;
	} else if (level1 > level2) {
		return r1;
	} else {
		return r2;
	}
}

/* dirty bits used to track which watermarks need changes */
#define WM_DIRTY_PIPE(pipe) (1 << (pipe))
#define WM_DIRTY_LINETIME(pipe) (1 << (8 + (pipe)))
#define WM_DIRTY_LP(wm_lp) (1 << (15 + (wm_lp)))
#define WM_DIRTY_LP_ALL (WM_DIRTY_LP(1) | WM_DIRTY_LP(2) | WM_DIRTY_LP(3))
#define WM_DIRTY_FBC (1 << 24)
#define WM_DIRTY_DDB (1 << 25)

static unsigned int ilk_compute_wm_dirty(struct drm_i915_private *dev_priv,
					 const struct ilk_wm_values *old,
					 const struct ilk_wm_values *new)
{
	unsigned int dirty = 0;
	enum pipe pipe;
	int wm_lp;

	for_each_pipe(dev_priv, pipe) {
		if (old->wm_linetime[pipe] != new->wm_linetime[pipe]) {
			dirty |= WM_DIRTY_LINETIME(pipe);
			/* Must disable LP1+ watermarks too */
			dirty |= WM_DIRTY_LP_ALL;
		}

		if (old->wm_pipe[pipe] != new->wm_pipe[pipe]) {
			dirty |= WM_DIRTY_PIPE(pipe);
			/* Must disable LP1+ watermarks too */
			dirty |= WM_DIRTY_LP_ALL;
		}
	}

	if (old->enable_fbc_wm != new->enable_fbc_wm) {
		dirty |= WM_DIRTY_FBC;
		/* Must disable LP1+ watermarks too */
		dirty |= WM_DIRTY_LP_ALL;
	}

	if (old->partitioning != new->partitioning) {
		dirty |= WM_DIRTY_DDB;
		/* Must disable LP1+ watermarks too */
		dirty |= WM_DIRTY_LP_ALL;
	}

	/* LP1+ watermarks already deemed dirty, no need to continue */
	if (dirty & WM_DIRTY_LP_ALL)
		return dirty;

	/* Find the lowest numbered LP1+ watermark in need of an update... */
	for (wm_lp = 1; wm_lp <= 3; wm_lp++) {
		if (old->wm_lp[wm_lp - 1] != new->wm_lp[wm_lp - 1] ||
		    old->wm_lp_spr[wm_lp - 1] != new->wm_lp_spr[wm_lp - 1])
			break;
	}

	/* ...and mark it and all higher numbered LP1+ watermarks as dirty */
	for (; wm_lp <= 3; wm_lp++)
		dirty |= WM_DIRTY_LP(wm_lp);

	return dirty;
}

static bool _ilk_disable_lp_wm(struct drm_i915_private *dev_priv,
			       unsigned int dirty)
{
	struct ilk_wm_values *previous = &dev_priv->wm.hw;
	bool changed = false;

	if (dirty & WM_DIRTY_LP(3) && previous->wm_lp[2] & WM1_LP_SR_EN) {
		previous->wm_lp[2] &= ~WM1_LP_SR_EN;
		I915_WRITE(WM3_LP_ILK, previous->wm_lp[2]);
		changed = true;
	}
	if (dirty & WM_DIRTY_LP(2) && previous->wm_lp[1] & WM1_LP_SR_EN) {
		previous->wm_lp[1] &= ~WM1_LP_SR_EN;
		I915_WRITE(WM2_LP_ILK, previous->wm_lp[1]);
		changed = true;
	}
	if (dirty & WM_DIRTY_LP(1) && previous->wm_lp[0] & WM1_LP_SR_EN) {
		previous->wm_lp[0] &= ~WM1_LP_SR_EN;
		I915_WRITE(WM1_LP_ILK, previous->wm_lp[0]);
		changed = true;
	}

	/*
	 * Don't touch WM1S_LP_EN here.
	 * Doing so could cause underruns.
	 */

	return changed;
}

/*
 * The spec says we shouldn't write when we don't need, because every write
 * causes WMs to be re-evaluated, expending some power.
 */
static void ilk_write_wm_values(struct drm_i915_private *dev_priv,
				struct ilk_wm_values *results)
{
	struct drm_device *dev = dev_priv->dev;
	struct ilk_wm_values *previous = &dev_priv->wm.hw;
	unsigned int dirty;
	uint32_t val;

	dirty = ilk_compute_wm_dirty(dev_priv, previous, results);
	if (!dirty)
		return;

	_ilk_disable_lp_wm(dev_priv, dirty);

	if (dirty & WM_DIRTY_PIPE(PIPE_A))
		I915_WRITE(WM0_PIPEA_ILK, results->wm_pipe[0]);
	if (dirty & WM_DIRTY_PIPE(PIPE_B))
		I915_WRITE(WM0_PIPEB_ILK, results->wm_pipe[1]);
	if (dirty & WM_DIRTY_PIPE(PIPE_C))
		I915_WRITE(WM0_PIPEC_IVB, results->wm_pipe[2]);

	if (dirty & WM_DIRTY_LINETIME(PIPE_A))
		I915_WRITE(PIPE_WM_LINETIME(PIPE_A), results->wm_linetime[0]);
	if (dirty & WM_DIRTY_LINETIME(PIPE_B))
		I915_WRITE(PIPE_WM_LINETIME(PIPE_B), results->wm_linetime[1]);
	if (dirty & WM_DIRTY_LINETIME(PIPE_C))
		I915_WRITE(PIPE_WM_LINETIME(PIPE_C), results->wm_linetime[2]);

	if (dirty & WM_DIRTY_DDB) {
		if (IS_HASWELL(dev) || IS_BROADWELL(dev)) {
			val = I915_READ(WM_MISC);
			if (results->partitioning == INTEL_DDB_PART_1_2)
				val &= ~WM_MISC_DATA_PARTITION_5_6;
			else
				val |= WM_MISC_DATA_PARTITION_5_6;
			I915_WRITE(WM_MISC, val);
		} else {
			val = I915_READ(DISP_ARB_CTL2);
			if (results->partitioning == INTEL_DDB_PART_1_2)
				val &= ~DISP_DATA_PARTITION_5_6;
			else
				val |= DISP_DATA_PARTITION_5_6;
			I915_WRITE(DISP_ARB_CTL2, val);
		}
	}

	if (dirty & WM_DIRTY_FBC) {
		val = I915_READ(DISP_ARB_CTL);
		if (results->enable_fbc_wm)
			val &= ~DISP_FBC_WM_DIS;
		else
			val |= DISP_FBC_WM_DIS;
		I915_WRITE(DISP_ARB_CTL, val);
	}

	if (dirty & WM_DIRTY_LP(1) &&
	    previous->wm_lp_spr[0] != results->wm_lp_spr[0])
		I915_WRITE(WM1S_LP_ILK, results->wm_lp_spr[0]);

	if (INTEL_INFO(dev)->gen >= 7) {
		if (dirty & WM_DIRTY_LP(2) && previous->wm_lp_spr[1] != results->wm_lp_spr[1])
			I915_WRITE(WM2S_LP_IVB, results->wm_lp_spr[1]);
		if (dirty & WM_DIRTY_LP(3) && previous->wm_lp_spr[2] != results->wm_lp_spr[2])
			I915_WRITE(WM3S_LP_IVB, results->wm_lp_spr[2]);
	}

	if (dirty & WM_DIRTY_LP(1) && previous->wm_lp[0] != results->wm_lp[0])
		I915_WRITE(WM1_LP_ILK, results->wm_lp[0]);
	if (dirty & WM_DIRTY_LP(2) && previous->wm_lp[1] != results->wm_lp[1])
		I915_WRITE(WM2_LP_ILK, results->wm_lp[1]);
	if (dirty & WM_DIRTY_LP(3) && previous->wm_lp[2] != results->wm_lp[2])
		I915_WRITE(WM3_LP_ILK, results->wm_lp[2]);

	dev_priv->wm.hw = *results;
}

static bool ilk_disable_lp_wm(struct drm_device *dev)
{
	struct drm_i915_private *dev_priv = dev->dev_private;

	return _ilk_disable_lp_wm(dev_priv, WM_DIRTY_LP_ALL);
}

/*
 * On gen9, we need to allocate Display Data Buffer (DDB) portions to the
 * different active planes.
 */

#define SKL_DDB_SIZE		896	/* in blocks */
#define BXT_DDB_SIZE		512

/*
 * Return the index of a plane in the SKL DDB and wm result arrays.  Primary
 * plane is always in slot 0, cursor is always in slot I915_MAX_PLANES-1, and
 * other universal planes are in indices 1..n.  Note that this may leave unused
 * indices between the top "sprite" plane and the cursor.
 */
static int
skl_wm_plane_id(const struct intel_plane *plane)
{
	switch (plane->base.type) {
	case DRM_PLANE_TYPE_PRIMARY:
		return 0;
	case DRM_PLANE_TYPE_CURSOR:
		return PLANE_CURSOR;
	case DRM_PLANE_TYPE_OVERLAY:
		return plane->plane + 1;
	default:
		MISSING_CASE(plane->base.type);
		return plane->plane;
	}
}

static void
skl_ddb_get_pipe_allocation_limits(struct drm_device *dev,
				   const struct intel_crtc_state *cstate,
				   const struct intel_wm_config *config,
				   struct skl_ddb_entry *alloc /* out */)
{
	struct drm_crtc *for_crtc = cstate->base.crtc;
	struct drm_crtc *crtc;
	unsigned int pipe_size, ddb_size;
	int nth_active_pipe;

	if (!cstate->base.active) {
		alloc->start = 0;
		alloc->end = 0;
		return;
	}

	if (IS_BROXTON(dev))
		ddb_size = BXT_DDB_SIZE;
	else
		ddb_size = SKL_DDB_SIZE;

	ddb_size -= 4; /* 4 blocks for bypass path allocation */

	nth_active_pipe = 0;
	for_each_crtc(dev, crtc) {
		if (!to_intel_crtc(crtc)->active)
			continue;

		if (crtc == for_crtc)
			break;

		nth_active_pipe++;
	}

	pipe_size = ddb_size / config->num_pipes_active;
	alloc->start = nth_active_pipe * ddb_size / config->num_pipes_active;
	alloc->end = alloc->start + pipe_size;
}

static unsigned int skl_cursor_allocation(const struct intel_wm_config *config)
{
	if (config->num_pipes_active == 1)
		return 32;

	return 8;
}

static void skl_ddb_entry_init_from_hw(struct skl_ddb_entry *entry, u32 reg)
{
	entry->start = reg & 0x3ff;
	entry->end = (reg >> 16) & 0x3ff;
	if (entry->end)
		entry->end += 1;
}

void skl_ddb_get_hw_state(struct drm_i915_private *dev_priv,
			  struct skl_ddb_allocation *ddb /* out */)
{
	enum pipe pipe;
	int plane;
	u32 val;

	memset(ddb, 0, sizeof(*ddb));

	for_each_pipe(dev_priv, pipe) {
		if (!intel_display_power_is_enabled(dev_priv, POWER_DOMAIN_PIPE(pipe)))
			continue;

		for_each_plane(dev_priv, pipe, plane) {
			val = I915_READ(PLANE_BUF_CFG(pipe, plane));
			skl_ddb_entry_init_from_hw(&ddb->plane[pipe][plane],
						   val);
		}

		val = I915_READ(CUR_BUF_CFG(pipe));
		skl_ddb_entry_init_from_hw(&ddb->plane[pipe][PLANE_CURSOR],
					   val);
	}
}

static unsigned int
skl_plane_relative_data_rate(const struct intel_crtc_state *cstate,
			     const struct drm_plane_state *pstate,
			     int y)
{
	struct intel_crtc *intel_crtc = to_intel_crtc(cstate->base.crtc);
	struct drm_framebuffer *fb = pstate->fb;

	/* for planar format */
	if (fb->pixel_format == DRM_FORMAT_NV12) {
		if (y)  /* y-plane data rate */
			return intel_crtc->config->pipe_src_w *
				intel_crtc->config->pipe_src_h *
				drm_format_plane_cpp(fb->pixel_format, 0);
		else    /* uv-plane data rate */
			return (intel_crtc->config->pipe_src_w/2) *
				(intel_crtc->config->pipe_src_h/2) *
				drm_format_plane_cpp(fb->pixel_format, 1);
	}

	/* for packed formats */
	return intel_crtc->config->pipe_src_w *
		intel_crtc->config->pipe_src_h *
		drm_format_plane_cpp(fb->pixel_format, 0);
}

/*
 * We don't overflow 32 bits. Worst case is 3 planes enabled, each fetching
 * a 8192x4096@32bpp framebuffer:
 *   3 * 4096 * 8192  * 4 < 2^32
 */
static unsigned int
skl_get_total_relative_data_rate(const struct intel_crtc_state *cstate)
{
	struct intel_crtc *intel_crtc = to_intel_crtc(cstate->base.crtc);
	struct drm_device *dev = intel_crtc->base.dev;
	const struct intel_plane *intel_plane;
	unsigned int total_data_rate = 0;

	for_each_intel_plane_on_crtc(dev, intel_crtc, intel_plane) {
		const struct drm_plane_state *pstate = intel_plane->base.state;

		if (pstate->fb == NULL)
			continue;

		if (intel_plane->base.type == DRM_PLANE_TYPE_CURSOR)
			continue;

		/* packed/uv */
		total_data_rate += skl_plane_relative_data_rate(cstate,
								pstate,
								0);

		if (pstate->fb->pixel_format == DRM_FORMAT_NV12)
			/* y-plane */
			total_data_rate += skl_plane_relative_data_rate(cstate,
									pstate,
									1);
	}

	return total_data_rate;
}

static void
skl_allocate_pipe_ddb(struct intel_crtc_state *cstate,
		      struct skl_ddb_allocation *ddb /* out */)
{
	struct drm_crtc *crtc = cstate->base.crtc;
	struct drm_device *dev = crtc->dev;
	struct drm_i915_private *dev_priv = to_i915(dev);
	struct intel_wm_config *config = &dev_priv->wm.config;
	struct intel_crtc *intel_crtc = to_intel_crtc(crtc);
	struct intel_plane *intel_plane;
	enum pipe pipe = intel_crtc->pipe;
	struct skl_ddb_entry *alloc = &ddb->pipe[pipe];
	uint16_t alloc_size, start, cursor_blocks;
	uint16_t minimum[I915_MAX_PLANES];
	uint16_t y_minimum[I915_MAX_PLANES];
	unsigned int total_data_rate;

	skl_ddb_get_pipe_allocation_limits(dev, cstate, config, alloc);
	alloc_size = skl_ddb_entry_size(alloc);
	if (alloc_size == 0) {
		memset(ddb->plane[pipe], 0, sizeof(ddb->plane[pipe]));
		memset(&ddb->plane[pipe][PLANE_CURSOR], 0,
		       sizeof(ddb->plane[pipe][PLANE_CURSOR]));
		return;
	}

	cursor_blocks = skl_cursor_allocation(config);
	ddb->plane[pipe][PLANE_CURSOR].start = alloc->end - cursor_blocks;
	ddb->plane[pipe][PLANE_CURSOR].end = alloc->end;

	alloc_size -= cursor_blocks;
	alloc->end -= cursor_blocks;

	/* 1. Allocate the mininum required blocks for each active plane */
	for_each_intel_plane_on_crtc(dev, intel_crtc, intel_plane) {
		struct drm_plane *plane = &intel_plane->base;
		struct drm_framebuffer *fb = plane->state->fb;
		int id = skl_wm_plane_id(intel_plane);

		if (fb == NULL)
			continue;
		if (plane->type == DRM_PLANE_TYPE_CURSOR)
			continue;

		minimum[id] = 8;
		alloc_size -= minimum[id];
		y_minimum[id] = (fb->pixel_format == DRM_FORMAT_NV12) ? 8 : 0;
		alloc_size -= y_minimum[id];
	}

	/*
	 * 2. Distribute the remaining space in proportion to the amount of
	 * data each plane needs to fetch from memory.
	 *
	 * FIXME: we may not allocate every single block here.
	 */
	total_data_rate = skl_get_total_relative_data_rate(cstate);

	start = alloc->start;
	for_each_intel_plane_on_crtc(dev, intel_crtc, intel_plane) {
		struct drm_plane *plane = &intel_plane->base;
		struct drm_plane_state *pstate = intel_plane->base.state;
		unsigned int data_rate, y_data_rate;
		uint16_t plane_blocks, y_plane_blocks = 0;
		int id = skl_wm_plane_id(intel_plane);

		if (pstate->fb == NULL)
			continue;
		if (plane->type == DRM_PLANE_TYPE_CURSOR)
			continue;

		data_rate = skl_plane_relative_data_rate(cstate, pstate, 0);

		/*
		 * allocation for (packed formats) or (uv-plane part of planar format):
		 * promote the expression to 64 bits to avoid overflowing, the
		 * result is < available as data_rate / total_data_rate < 1
		 */
		plane_blocks = minimum[id];
		plane_blocks += div_u64((uint64_t)alloc_size * data_rate,
					total_data_rate);

		ddb->plane[pipe][id].start = start;
		ddb->plane[pipe][id].end = start + plane_blocks;

		start += plane_blocks;

		/*
		 * allocation for y_plane part of planar format:
		 */
		if (pstate->fb->pixel_format == DRM_FORMAT_NV12) {
			y_data_rate = skl_plane_relative_data_rate(cstate,
								   pstate,
								   1);
			y_plane_blocks = y_minimum[id];
			y_plane_blocks += div_u64((uint64_t)alloc_size * y_data_rate,
						total_data_rate);

			ddb->y_plane[pipe][id].start = start;
			ddb->y_plane[pipe][id].end = start + y_plane_blocks;

			start += y_plane_blocks;
		}

	}

}

static uint32_t skl_pipe_pixel_rate(const struct intel_crtc_state *config)
{
	/* TODO: Take into account the scalers once we support them */
	return config->base.adjusted_mode.crtc_clock;
}

/*
 * The max latency should be 257 (max the punit can code is 255 and we add 2us
 * for the read latency) and bytes_per_pixel should always be <= 8, so that
 * should allow pixel_rate up to ~2 GHz which seems sufficient since max
 * 2xcdclk is 1350 MHz and the pixel rate should never exceed that.
*/
static uint32_t skl_wm_method1(uint32_t pixel_rate, uint8_t bytes_per_pixel,
			       uint32_t latency)
{
	uint32_t wm_intermediate_val, ret;

	if (latency == 0)
		return UINT_MAX;

	wm_intermediate_val = latency * pixel_rate * bytes_per_pixel / 512;
	ret = DIV_ROUND_UP(wm_intermediate_val, 1000);

	return ret;
}

static uint32_t skl_wm_method2(uint32_t pixel_rate, uint32_t pipe_htotal,
			       uint32_t horiz_pixels, uint8_t bytes_per_pixel,
			       uint64_t tiling, uint32_t latency)
{
	uint32_t ret;
	uint32_t plane_bytes_per_line, plane_blocks_per_line;
	uint32_t wm_intermediate_val;

	if (latency == 0)
		return UINT_MAX;

	plane_bytes_per_line = horiz_pixels * bytes_per_pixel;

	if (tiling == I915_FORMAT_MOD_Y_TILED ||
	    tiling == I915_FORMAT_MOD_Yf_TILED) {
		plane_bytes_per_line *= 4;
		plane_blocks_per_line = DIV_ROUND_UP(plane_bytes_per_line, 512);
		plane_blocks_per_line /= 4;
	} else {
		plane_blocks_per_line = DIV_ROUND_UP(plane_bytes_per_line, 512);
	}

	wm_intermediate_val = latency * pixel_rate;
	ret = DIV_ROUND_UP(wm_intermediate_val, pipe_htotal * 1000) *
				plane_blocks_per_line;

	return ret;
}

static bool skl_ddb_allocation_changed(const struct skl_ddb_allocation *new_ddb,
				       const struct intel_crtc *intel_crtc)
{
	struct drm_device *dev = intel_crtc->base.dev;
	struct drm_i915_private *dev_priv = dev->dev_private;
	const struct skl_ddb_allocation *cur_ddb = &dev_priv->wm.skl_hw.ddb;

	/*
	 * If ddb allocation of pipes changed, it may require recalculation of
	 * watermarks
	 */
	if (memcmp(new_ddb->pipe, cur_ddb->pipe, sizeof(new_ddb->pipe)))
		return true;

	return false;
}

static bool skl_compute_plane_wm(const struct drm_i915_private *dev_priv,
				 struct intel_crtc_state *cstate,
				 struct intel_plane *intel_plane,
				 uint16_t ddb_allocation,
				 int level,
				 uint16_t *out_blocks, /* out */
				 uint8_t *out_lines /* out */)
{
	struct drm_plane *plane = &intel_plane->base;
	struct drm_framebuffer *fb = plane->state->fb;
	uint32_t latency = dev_priv->wm.skl_latency[level];
	uint32_t method1, method2;
	uint32_t plane_bytes_per_line, plane_blocks_per_line;
	uint32_t res_blocks, res_lines;
	uint32_t selected_result;
	uint8_t bytes_per_pixel;

	if (latency == 0 || !cstate->base.active || !fb)
		return false;

	bytes_per_pixel = drm_format_plane_cpp(fb->pixel_format, 0);
	method1 = skl_wm_method1(skl_pipe_pixel_rate(cstate),
				 bytes_per_pixel,
				 latency);
	method2 = skl_wm_method2(skl_pipe_pixel_rate(cstate),
				 cstate->base.adjusted_mode.crtc_htotal,
				 cstate->pipe_src_w,
				 bytes_per_pixel,
				 fb->modifier[0],
				 latency);

	plane_bytes_per_line = cstate->pipe_src_w * bytes_per_pixel;
	plane_blocks_per_line = DIV_ROUND_UP(plane_bytes_per_line, 512);

	if (fb->modifier[0] == I915_FORMAT_MOD_Y_TILED ||
	    fb->modifier[0] == I915_FORMAT_MOD_Yf_TILED) {
		uint32_t min_scanlines = 4;
		uint32_t y_tile_minimum;
		if (intel_rotation_90_or_270(plane->state->rotation)) {
			int bpp = (fb->pixel_format == DRM_FORMAT_NV12) ?
				drm_format_plane_cpp(fb->pixel_format, 1) :
				drm_format_plane_cpp(fb->pixel_format, 0);

			switch (bpp) {
			case 1:
				min_scanlines = 16;
				break;
			case 2:
				min_scanlines = 8;
				break;
			case 8:
				WARN(1, "Unsupported pixel depth for rotation");
			}
		}
		y_tile_minimum = plane_blocks_per_line * min_scanlines;
		selected_result = max(method2, y_tile_minimum);
	} else {
		if ((ddb_allocation / plane_blocks_per_line) >= 1)
			selected_result = min(method1, method2);
		else
			selected_result = method1;
	}

	res_blocks = selected_result + 1;
	res_lines = DIV_ROUND_UP(selected_result, plane_blocks_per_line);

	if (level >= 1 && level <= 7) {
		if (fb->modifier[0] == I915_FORMAT_MOD_Y_TILED ||
		    fb->modifier[0] == I915_FORMAT_MOD_Yf_TILED)
			res_lines += 4;
		else
			res_blocks++;
	}

	if (res_blocks >= ddb_allocation || res_lines > 31)
		return false;

	*out_blocks = res_blocks;
	*out_lines = res_lines;

	return true;
}

static void skl_compute_wm_level(const struct drm_i915_private *dev_priv,
				 struct skl_ddb_allocation *ddb,
				 struct intel_crtc_state *cstate,
				 int level,
				 struct skl_wm_level *result)
{
	struct drm_device *dev = dev_priv->dev;
	struct intel_crtc *intel_crtc = to_intel_crtc(cstate->base.crtc);
	struct intel_plane *intel_plane;
	uint16_t ddb_blocks;
	enum pipe pipe = intel_crtc->pipe;

	for_each_intel_plane_on_crtc(dev, intel_crtc, intel_plane) {
		int i = skl_wm_plane_id(intel_plane);

		ddb_blocks = skl_ddb_entry_size(&ddb->plane[pipe][i]);

		result->plane_en[i] = skl_compute_plane_wm(dev_priv,
						cstate,
						intel_plane,
						ddb_blocks,
						level,
						&result->plane_res_b[i],
						&result->plane_res_l[i]);
	}
}

static uint32_t
skl_compute_linetime_wm(struct intel_crtc_state *cstate)
{
	if (!cstate->base.active)
		return 0;

	if (WARN_ON(skl_pipe_pixel_rate(cstate) == 0))
		return 0;

	return DIV_ROUND_UP(8 * cstate->base.adjusted_mode.crtc_htotal * 1000,
			    skl_pipe_pixel_rate(cstate));
}

static void skl_compute_transition_wm(struct intel_crtc_state *cstate,
				      struct skl_wm_level *trans_wm /* out */)
{
	struct drm_crtc *crtc = cstate->base.crtc;
	struct intel_crtc *intel_crtc = to_intel_crtc(crtc);
	struct intel_plane *intel_plane;

	if (!cstate->base.active)
		return;

	/* Until we know more, just disable transition WMs */
	for_each_intel_plane_on_crtc(crtc->dev, intel_crtc, intel_plane) {
		int i = skl_wm_plane_id(intel_plane);

		trans_wm->plane_en[i] = false;
	}
}

static void skl_compute_pipe_wm(struct intel_crtc_state *cstate,
				struct skl_ddb_allocation *ddb,
				struct skl_pipe_wm *pipe_wm)
{
	struct drm_device *dev = cstate->base.crtc->dev;
	const struct drm_i915_private *dev_priv = dev->dev_private;
	int level, max_level = ilk_wm_max_level(dev);

	for (level = 0; level <= max_level; level++) {
		skl_compute_wm_level(dev_priv, ddb, cstate,
				     level, &pipe_wm->wm[level]);
	}
	pipe_wm->linetime = skl_compute_linetime_wm(cstate);

	skl_compute_transition_wm(cstate, &pipe_wm->trans_wm);
}

static void skl_compute_wm_results(struct drm_device *dev,
				   struct skl_pipe_wm *p_wm,
				   struct skl_wm_values *r,
				   struct intel_crtc *intel_crtc)
{
	int level, max_level = ilk_wm_max_level(dev);
	enum pipe pipe = intel_crtc->pipe;
	uint32_t temp;
	int i;

	for (level = 0; level <= max_level; level++) {
		for (i = 0; i < intel_num_planes(intel_crtc); i++) {
			temp = 0;

			temp |= p_wm->wm[level].plane_res_l[i] <<
					PLANE_WM_LINES_SHIFT;
			temp |= p_wm->wm[level].plane_res_b[i];
			if (p_wm->wm[level].plane_en[i])
				temp |= PLANE_WM_EN;

			r->plane[pipe][i][level] = temp;
		}

		temp = 0;

		temp |= p_wm->wm[level].plane_res_l[PLANE_CURSOR] << PLANE_WM_LINES_SHIFT;
		temp |= p_wm->wm[level].plane_res_b[PLANE_CURSOR];

		if (p_wm->wm[level].plane_en[PLANE_CURSOR])
			temp |= PLANE_WM_EN;

		r->plane[pipe][PLANE_CURSOR][level] = temp;

	}

	/* transition WMs */
	for (i = 0; i < intel_num_planes(intel_crtc); i++) {
		temp = 0;
		temp |= p_wm->trans_wm.plane_res_l[i] << PLANE_WM_LINES_SHIFT;
		temp |= p_wm->trans_wm.plane_res_b[i];
		if (p_wm->trans_wm.plane_en[i])
			temp |= PLANE_WM_EN;

		r->plane_trans[pipe][i] = temp;
	}

	temp = 0;
	temp |= p_wm->trans_wm.plane_res_l[PLANE_CURSOR] << PLANE_WM_LINES_SHIFT;
	temp |= p_wm->trans_wm.plane_res_b[PLANE_CURSOR];
	if (p_wm->trans_wm.plane_en[PLANE_CURSOR])
		temp |= PLANE_WM_EN;

	r->plane_trans[pipe][PLANE_CURSOR] = temp;

	r->wm_linetime[pipe] = p_wm->linetime;
}

static void skl_ddb_entry_write(struct drm_i915_private *dev_priv,
				i915_reg_t reg,
				const struct skl_ddb_entry *entry)
{
	if (entry->end)
		I915_WRITE(reg, (entry->end - 1) << 16 | entry->start);
	else
		I915_WRITE(reg, 0);
}

static void skl_write_wm_values(struct drm_i915_private *dev_priv,
				const struct skl_wm_values *new)
{
	struct drm_device *dev = dev_priv->dev;
	struct intel_crtc *crtc;

	list_for_each_entry(crtc, &dev->mode_config.crtc_list, base.head) {
		int i, level, max_level = ilk_wm_max_level(dev);
		enum pipe pipe = crtc->pipe;

		if (!new->dirty[pipe])
			continue;

		I915_WRITE(PIPE_WM_LINETIME(pipe), new->wm_linetime[pipe]);

		for (level = 0; level <= max_level; level++) {
			for (i = 0; i < intel_num_planes(crtc); i++)
				I915_WRITE(PLANE_WM(pipe, i, level),
					   new->plane[pipe][i][level]);
			I915_WRITE(CUR_WM(pipe, level),
				   new->plane[pipe][PLANE_CURSOR][level]);
		}
		for (i = 0; i < intel_num_planes(crtc); i++)
			I915_WRITE(PLANE_WM_TRANS(pipe, i),
				   new->plane_trans[pipe][i]);
		I915_WRITE(CUR_WM_TRANS(pipe),
			   new->plane_trans[pipe][PLANE_CURSOR]);

		for (i = 0; i < intel_num_planes(crtc); i++) {
			skl_ddb_entry_write(dev_priv,
					    PLANE_BUF_CFG(pipe, i),
					    &new->ddb.plane[pipe][i]);
			skl_ddb_entry_write(dev_priv,
					    PLANE_NV12_BUF_CFG(pipe, i),
					    &new->ddb.y_plane[pipe][i]);
		}

		skl_ddb_entry_write(dev_priv, CUR_BUF_CFG(pipe),
				    &new->ddb.plane[pipe][PLANE_CURSOR]);
	}
}

/*
 * When setting up a new DDB allocation arrangement, we need to correctly
 * sequence the times at which the new allocations for the pipes are taken into
 * account or we'll have pipes fetching from space previously allocated to
 * another pipe.
 *
 * Roughly the sequence looks like:
 *  1. re-allocate the pipe(s) with the allocation being reduced and not
 *     overlapping with a previous light-up pipe (another way to put it is:
 *     pipes with their new allocation strickly included into their old ones).
 *  2. re-allocate the other pipes that get their allocation reduced
 *  3. allocate the pipes having their allocation increased
 *
 * Steps 1. and 2. are here to take care of the following case:
 * - Initially DDB looks like this:
 *     |   B    |   C    |
 * - enable pipe A.
 * - pipe B has a reduced DDB allocation that overlaps with the old pipe C
 *   allocation
 *     |  A  |  B  |  C  |
 *
 * We need to sequence the re-allocation: C, B, A (and not B, C, A).
 */

static void
skl_wm_flush_pipe(struct drm_i915_private *dev_priv, enum pipe pipe, int pass)
{
	int plane;

	DRM_DEBUG_KMS("flush pipe %c (pass %d)\n", pipe_name(pipe), pass);

	for_each_plane(dev_priv, pipe, plane) {
		I915_WRITE(PLANE_SURF(pipe, plane),
			   I915_READ(PLANE_SURF(pipe, plane)));
	}
	I915_WRITE(CURBASE(pipe), I915_READ(CURBASE(pipe)));
}

static bool
skl_ddb_allocation_included(const struct skl_ddb_allocation *old,
			    const struct skl_ddb_allocation *new,
			    enum pipe pipe)
{
	uint16_t old_size, new_size;

	old_size = skl_ddb_entry_size(&old->pipe[pipe]);
	new_size = skl_ddb_entry_size(&new->pipe[pipe]);

	return old_size != new_size &&
	       new->pipe[pipe].start >= old->pipe[pipe].start &&
	       new->pipe[pipe].end <= old->pipe[pipe].end;
}

static void skl_flush_wm_values(struct drm_i915_private *dev_priv,
				struct skl_wm_values *new_values)
{
	struct drm_device *dev = dev_priv->dev;
	struct skl_ddb_allocation *cur_ddb, *new_ddb;
	bool reallocated[I915_MAX_PIPES] = {};
	struct intel_crtc *crtc;
	enum pipe pipe;

	new_ddb = &new_values->ddb;
	cur_ddb = &dev_priv->wm.skl_hw.ddb;

	/*
	 * First pass: flush the pipes with the new allocation contained into
	 * the old space.
	 *
	 * We'll wait for the vblank on those pipes to ensure we can safely
	 * re-allocate the freed space without this pipe fetching from it.
	 */
	for_each_intel_crtc(dev, crtc) {
		if (!crtc->active)
			continue;

		pipe = crtc->pipe;

		if (!skl_ddb_allocation_included(cur_ddb, new_ddb, pipe))
			continue;

		skl_wm_flush_pipe(dev_priv, pipe, 1);
		intel_wait_for_vblank(dev, pipe);

		reallocated[pipe] = true;
	}


	/*
	 * Second pass: flush the pipes that are having their allocation
	 * reduced, but overlapping with a previous allocation.
	 *
	 * Here as well we need to wait for the vblank to make sure the freed
	 * space is not used anymore.
	 */
	for_each_intel_crtc(dev, crtc) {
		if (!crtc->active)
			continue;

		pipe = crtc->pipe;

		if (reallocated[pipe])
			continue;

		if (skl_ddb_entry_size(&new_ddb->pipe[pipe]) <
		    skl_ddb_entry_size(&cur_ddb->pipe[pipe])) {
			skl_wm_flush_pipe(dev_priv, pipe, 2);
			intel_wait_for_vblank(dev, pipe);
			reallocated[pipe] = true;
		}
	}

	/*
	 * Third pass: flush the pipes that got more space allocated.
	 *
	 * We don't need to actively wait for the update here, next vblank
	 * will just get more DDB space with the correct WM values.
	 */
	for_each_intel_crtc(dev, crtc) {
		if (!crtc->active)
			continue;

		pipe = crtc->pipe;

		/*
		 * At this point, only the pipes more space than before are
		 * left to re-allocate.
		 */
		if (reallocated[pipe])
			continue;

		skl_wm_flush_pipe(dev_priv, pipe, 3);
	}
}

static bool skl_update_pipe_wm(struct drm_crtc *crtc,
			       struct skl_ddb_allocation *ddb, /* out */
			       struct skl_pipe_wm *pipe_wm /* out */)
{
	struct intel_crtc *intel_crtc = to_intel_crtc(crtc);
	struct intel_crtc_state *cstate = to_intel_crtc_state(crtc->state);

	skl_allocate_pipe_ddb(cstate, ddb);
	skl_compute_pipe_wm(cstate, ddb, pipe_wm);

	if (!memcmp(&intel_crtc->wm.active.skl, pipe_wm, sizeof(*pipe_wm)))
		return false;

	intel_crtc->wm.active.skl = *pipe_wm;

	return true;
}

static void skl_update_other_pipe_wm(struct drm_device *dev,
				     struct drm_crtc *crtc,
				     struct skl_wm_values *r)
{
	struct intel_crtc *intel_crtc;
	struct intel_crtc *this_crtc = to_intel_crtc(crtc);

	/*
	 * If the WM update hasn't changed the allocation for this_crtc (the
	 * crtc we are currently computing the new WM values for), other
	 * enabled crtcs will keep the same allocation and we don't need to
	 * recompute anything for them.
	 */
	if (!skl_ddb_allocation_changed(&r->ddb, this_crtc))
		return;

	/*
	 * Otherwise, because of this_crtc being freshly enabled/disabled, the
	 * other active pipes need new DDB allocation and WM values.
	 */
	list_for_each_entry(intel_crtc, &dev->mode_config.crtc_list,
				base.head) {
		struct skl_pipe_wm pipe_wm = {};
		bool wm_changed;

		if (this_crtc->pipe == intel_crtc->pipe)
			continue;

		if (!intel_crtc->active)
			continue;

		wm_changed = skl_update_pipe_wm(&intel_crtc->base,
						&r->ddb, &pipe_wm);

		/*
		 * If we end up re-computing the other pipe WM values, it's
		 * because it was really needed, so we expect the WM values to
		 * be different.
		 */
		WARN_ON(!wm_changed);

		skl_compute_wm_results(dev, &pipe_wm, r, intel_crtc);
		r->dirty[intel_crtc->pipe] = true;
	}
}

static void skl_clear_wm(struct skl_wm_values *watermarks, enum pipe pipe)
{
	watermarks->wm_linetime[pipe] = 0;
	memset(watermarks->plane[pipe], 0,
	       sizeof(uint32_t) * 8 * I915_MAX_PLANES);
	memset(watermarks->plane_trans[pipe],
	       0, sizeof(uint32_t) * I915_MAX_PLANES);
	watermarks->plane_trans[pipe][PLANE_CURSOR] = 0;

	/* Clear ddb entries for pipe */
	memset(&watermarks->ddb.pipe[pipe], 0, sizeof(struct skl_ddb_entry));
	memset(&watermarks->ddb.plane[pipe], 0,
	       sizeof(struct skl_ddb_entry) * I915_MAX_PLANES);
	memset(&watermarks->ddb.y_plane[pipe], 0,
	       sizeof(struct skl_ddb_entry) * I915_MAX_PLANES);
	memset(&watermarks->ddb.plane[pipe][PLANE_CURSOR], 0,
	       sizeof(struct skl_ddb_entry));

}

static void skl_update_wm(struct drm_crtc *crtc)
{
	struct intel_crtc *intel_crtc = to_intel_crtc(crtc);
	struct drm_device *dev = crtc->dev;
	struct drm_i915_private *dev_priv = dev->dev_private;
	struct skl_wm_values *results = &dev_priv->wm.skl_results;
	struct intel_crtc_state *cstate = to_intel_crtc_state(crtc->state);
	struct skl_pipe_wm *pipe_wm = &cstate->wm.optimal.skl;


	/* Clear all dirty flags */
	memset(results->dirty, 0, sizeof(bool) * I915_MAX_PIPES);

	skl_clear_wm(results, intel_crtc->pipe);

	if (!skl_update_pipe_wm(crtc, &results->ddb, pipe_wm))
		return;

	skl_compute_wm_results(dev, pipe_wm, results, intel_crtc);
	results->dirty[intel_crtc->pipe] = true;

	skl_update_other_pipe_wm(dev, crtc, results);
	skl_write_wm_values(dev_priv, results);
	skl_flush_wm_values(dev_priv, results);

	/* store the new configuration */
	dev_priv->wm.skl_hw = *results;
}

static void ilk_program_watermarks(struct drm_i915_private *dev_priv)
{
	struct drm_device *dev = dev_priv->dev;
	struct intel_pipe_wm lp_wm_1_2 = {}, lp_wm_5_6 = {}, *best_lp_wm;
	struct ilk_wm_maximums max;
	struct intel_wm_config *config = &dev_priv->wm.config;
	struct ilk_wm_values results = {};
	enum intel_ddb_partitioning partitioning;

	ilk_compute_wm_maximums(dev, 1, config, INTEL_DDB_PART_1_2, &max);
	ilk_wm_merge(dev, config, &max, &lp_wm_1_2);

	/* 5/6 split only in single pipe config on IVB+ */
	if (INTEL_INFO(dev)->gen >= 7 &&
	    config->num_pipes_active == 1 && config->sprites_enabled) {
		ilk_compute_wm_maximums(dev, 1, config, INTEL_DDB_PART_5_6, &max);
		ilk_wm_merge(dev, config, &max, &lp_wm_5_6);

		best_lp_wm = ilk_find_best_result(dev, &lp_wm_1_2, &lp_wm_5_6);
	} else {
		best_lp_wm = &lp_wm_1_2;
	}

	partitioning = (best_lp_wm == &lp_wm_1_2) ?
		       INTEL_DDB_PART_1_2 : INTEL_DDB_PART_5_6;

	ilk_compute_wm_results(dev, best_lp_wm, partitioning, &results);

	ilk_write_wm_values(dev_priv, &results);
}

static void ilk_update_wm(struct drm_crtc *crtc)
{
	struct drm_i915_private *dev_priv = to_i915(crtc->dev);
	struct intel_crtc *intel_crtc = to_intel_crtc(crtc);
	struct intel_crtc_state *cstate = to_intel_crtc_state(crtc->state);

	WARN_ON(cstate->base.active != intel_crtc->active);

	/*
	 * IVB workaround: must disable low power watermarks for at least
	 * one frame before enabling scaling.  LP watermarks can be re-enabled
	 * when scaling is disabled.
	 *
	 * WaCxSRDisabledForSpriteScaling:ivb
	 */
	if (cstate->disable_lp_wm) {
		ilk_disable_lp_wm(crtc->dev);
		intel_wait_for_vblank(crtc->dev, intel_crtc->pipe);
	}

	intel_crtc->wm.active.ilk = cstate->wm.optimal.ilk;

	ilk_program_watermarks(dev_priv);
}

static void skl_pipe_wm_active_state(uint32_t val,
				     struct skl_pipe_wm *active,
				     bool is_transwm,
				     bool is_cursor,
				     int i,
				     int level)
{
	bool is_enabled = (val & PLANE_WM_EN) != 0;

	if (!is_transwm) {
		if (!is_cursor) {
			active->wm[level].plane_en[i] = is_enabled;
			active->wm[level].plane_res_b[i] =
					val & PLANE_WM_BLOCKS_MASK;
			active->wm[level].plane_res_l[i] =
					(val >> PLANE_WM_LINES_SHIFT) &
						PLANE_WM_LINES_MASK;
		} else {
			active->wm[level].plane_en[PLANE_CURSOR] = is_enabled;
			active->wm[level].plane_res_b[PLANE_CURSOR] =
					val & PLANE_WM_BLOCKS_MASK;
			active->wm[level].plane_res_l[PLANE_CURSOR] =
					(val >> PLANE_WM_LINES_SHIFT) &
						PLANE_WM_LINES_MASK;
		}
	} else {
		if (!is_cursor) {
			active->trans_wm.plane_en[i] = is_enabled;
			active->trans_wm.plane_res_b[i] =
					val & PLANE_WM_BLOCKS_MASK;
			active->trans_wm.plane_res_l[i] =
					(val >> PLANE_WM_LINES_SHIFT) &
						PLANE_WM_LINES_MASK;
		} else {
			active->trans_wm.plane_en[PLANE_CURSOR] = is_enabled;
			active->trans_wm.plane_res_b[PLANE_CURSOR] =
					val & PLANE_WM_BLOCKS_MASK;
			active->trans_wm.plane_res_l[PLANE_CURSOR] =
					(val >> PLANE_WM_LINES_SHIFT) &
						PLANE_WM_LINES_MASK;
		}
	}
}

static void skl_pipe_wm_get_hw_state(struct drm_crtc *crtc)
{
	struct drm_device *dev = crtc->dev;
	struct drm_i915_private *dev_priv = dev->dev_private;
	struct skl_wm_values *hw = &dev_priv->wm.skl_hw;
	struct intel_crtc *intel_crtc = to_intel_crtc(crtc);
	struct intel_crtc_state *cstate = to_intel_crtc_state(crtc->state);
	struct skl_pipe_wm *active = &cstate->wm.optimal.skl;
	enum pipe pipe = intel_crtc->pipe;
	int level, i, max_level;
	uint32_t temp;

	max_level = ilk_wm_max_level(dev);

	hw->wm_linetime[pipe] = I915_READ(PIPE_WM_LINETIME(pipe));

	for (level = 0; level <= max_level; level++) {
		for (i = 0; i < intel_num_planes(intel_crtc); i++)
			hw->plane[pipe][i][level] =
					I915_READ(PLANE_WM(pipe, i, level));
		hw->plane[pipe][PLANE_CURSOR][level] = I915_READ(CUR_WM(pipe, level));
	}

	for (i = 0; i < intel_num_planes(intel_crtc); i++)
		hw->plane_trans[pipe][i] = I915_READ(PLANE_WM_TRANS(pipe, i));
	hw->plane_trans[pipe][PLANE_CURSOR] = I915_READ(CUR_WM_TRANS(pipe));

	if (!intel_crtc->active)
		return;

	hw->dirty[pipe] = true;

	active->linetime = hw->wm_linetime[pipe];

	for (level = 0; level <= max_level; level++) {
		for (i = 0; i < intel_num_planes(intel_crtc); i++) {
			temp = hw->plane[pipe][i][level];
			skl_pipe_wm_active_state(temp, active, false,
						false, i, level);
		}
		temp = hw->plane[pipe][PLANE_CURSOR][level];
		skl_pipe_wm_active_state(temp, active, false, true, i, level);
	}

	for (i = 0; i < intel_num_planes(intel_crtc); i++) {
		temp = hw->plane_trans[pipe][i];
		skl_pipe_wm_active_state(temp, active, true, false, i, 0);
	}

	temp = hw->plane_trans[pipe][PLANE_CURSOR];
	skl_pipe_wm_active_state(temp, active, true, true, i, 0);

	intel_crtc->wm.active.skl = *active;
}

void skl_wm_get_hw_state(struct drm_device *dev)
{
	struct drm_i915_private *dev_priv = dev->dev_private;
	struct skl_ddb_allocation *ddb = &dev_priv->wm.skl_hw.ddb;
	struct drm_crtc *crtc;

	skl_ddb_get_hw_state(dev_priv, ddb);
	list_for_each_entry(crtc, &dev->mode_config.crtc_list, head)
		skl_pipe_wm_get_hw_state(crtc);
}

static void ilk_pipe_wm_get_hw_state(struct drm_crtc *crtc)
{
	struct drm_device *dev = crtc->dev;
	struct drm_i915_private *dev_priv = dev->dev_private;
	struct ilk_wm_values *hw = &dev_priv->wm.hw;
	struct intel_crtc *intel_crtc = to_intel_crtc(crtc);
	struct intel_crtc_state *cstate = to_intel_crtc_state(crtc->state);
	struct intel_pipe_wm *active = &cstate->wm.optimal.ilk;
	enum pipe pipe = intel_crtc->pipe;
	static const i915_reg_t wm0_pipe_reg[] = {
		[PIPE_A] = WM0_PIPEA_ILK,
		[PIPE_B] = WM0_PIPEB_ILK,
		[PIPE_C] = WM0_PIPEC_IVB,
	};

	hw->wm_pipe[pipe] = I915_READ(wm0_pipe_reg[pipe]);
	if (IS_HASWELL(dev) || IS_BROADWELL(dev))
		hw->wm_linetime[pipe] = I915_READ(PIPE_WM_LINETIME(pipe));

	active->pipe_enabled = intel_crtc->active;

	if (active->pipe_enabled) {
		u32 tmp = hw->wm_pipe[pipe];

		/*
		 * For active pipes LP0 watermark is marked as
		 * enabled, and LP1+ watermaks as disabled since
		 * we can't really reverse compute them in case
		 * multiple pipes are active.
		 */
		active->wm[0].enable = true;
		active->wm[0].pri_val = (tmp & WM0_PIPE_PLANE_MASK) >> WM0_PIPE_PLANE_SHIFT;
		active->wm[0].spr_val = (tmp & WM0_PIPE_SPRITE_MASK) >> WM0_PIPE_SPRITE_SHIFT;
		active->wm[0].cur_val = tmp & WM0_PIPE_CURSOR_MASK;
		active->linetime = hw->wm_linetime[pipe];
	} else {
		int level, max_level = ilk_wm_max_level(dev);

		/*
		 * For inactive pipes, all watermark levels
		 * should be marked as enabled but zeroed,
		 * which is what we'd compute them to.
		 */
		for (level = 0; level <= max_level; level++)
			active->wm[level].enable = true;
	}

	intel_crtc->wm.active.ilk = *active;
}

#define _FW_WM(value, plane) \
	(((value) & DSPFW_ ## plane ## _MASK) >> DSPFW_ ## plane ## _SHIFT)
#define _FW_WM_VLV(value, plane) \
	(((value) & DSPFW_ ## plane ## _MASK_VLV) >> DSPFW_ ## plane ## _SHIFT)

static void vlv_read_wm_values(struct drm_i915_private *dev_priv,
			       struct vlv_wm_values *wm)
{
	enum pipe pipe;
	uint32_t tmp;

	for_each_pipe(dev_priv, pipe) {
		tmp = I915_READ(VLV_DDL(pipe));

		wm->ddl[pipe].primary =
			(tmp >> DDL_PLANE_SHIFT) & (DDL_PRECISION_HIGH | DRAIN_LATENCY_MASK);
		wm->ddl[pipe].cursor =
			(tmp >> DDL_CURSOR_SHIFT) & (DDL_PRECISION_HIGH | DRAIN_LATENCY_MASK);
		wm->ddl[pipe].sprite[0] =
			(tmp >> DDL_SPRITE_SHIFT(0)) & (DDL_PRECISION_HIGH | DRAIN_LATENCY_MASK);
		wm->ddl[pipe].sprite[1] =
			(tmp >> DDL_SPRITE_SHIFT(1)) & (DDL_PRECISION_HIGH | DRAIN_LATENCY_MASK);
	}

	tmp = I915_READ(DSPFW1);
	wm->sr.plane = _FW_WM(tmp, SR);
	wm->pipe[PIPE_B].cursor = _FW_WM(tmp, CURSORB);
	wm->pipe[PIPE_B].primary = _FW_WM_VLV(tmp, PLANEB);
	wm->pipe[PIPE_A].primary = _FW_WM_VLV(tmp, PLANEA);

	tmp = I915_READ(DSPFW2);
	wm->pipe[PIPE_A].sprite[1] = _FW_WM_VLV(tmp, SPRITEB);
	wm->pipe[PIPE_A].cursor = _FW_WM(tmp, CURSORA);
	wm->pipe[PIPE_A].sprite[0] = _FW_WM_VLV(tmp, SPRITEA);

	tmp = I915_READ(DSPFW3);
	wm->sr.cursor = _FW_WM(tmp, CURSOR_SR);

	if (IS_CHERRYVIEW(dev_priv)) {
		tmp = I915_READ(DSPFW7_CHV);
		wm->pipe[PIPE_B].sprite[1] = _FW_WM_VLV(tmp, SPRITED);
		wm->pipe[PIPE_B].sprite[0] = _FW_WM_VLV(tmp, SPRITEC);

		tmp = I915_READ(DSPFW8_CHV);
		wm->pipe[PIPE_C].sprite[1] = _FW_WM_VLV(tmp, SPRITEF);
		wm->pipe[PIPE_C].sprite[0] = _FW_WM_VLV(tmp, SPRITEE);

		tmp = I915_READ(DSPFW9_CHV);
		wm->pipe[PIPE_C].primary = _FW_WM_VLV(tmp, PLANEC);
		wm->pipe[PIPE_C].cursor = _FW_WM(tmp, CURSORC);

		tmp = I915_READ(DSPHOWM);
		wm->sr.plane |= _FW_WM(tmp, SR_HI) << 9;
		wm->pipe[PIPE_C].sprite[1] |= _FW_WM(tmp, SPRITEF_HI) << 8;
		wm->pipe[PIPE_C].sprite[0] |= _FW_WM(tmp, SPRITEE_HI) << 8;
		wm->pipe[PIPE_C].primary |= _FW_WM(tmp, PLANEC_HI) << 8;
		wm->pipe[PIPE_B].sprite[1] |= _FW_WM(tmp, SPRITED_HI) << 8;
		wm->pipe[PIPE_B].sprite[0] |= _FW_WM(tmp, SPRITEC_HI) << 8;
		wm->pipe[PIPE_B].primary |= _FW_WM(tmp, PLANEB_HI) << 8;
		wm->pipe[PIPE_A].sprite[1] |= _FW_WM(tmp, SPRITEB_HI) << 8;
		wm->pipe[PIPE_A].sprite[0] |= _FW_WM(tmp, SPRITEA_HI) << 8;
		wm->pipe[PIPE_A].primary |= _FW_WM(tmp, PLANEA_HI) << 8;
	} else {
		tmp = I915_READ(DSPFW7);
		wm->pipe[PIPE_B].sprite[1] = _FW_WM_VLV(tmp, SPRITED);
		wm->pipe[PIPE_B].sprite[0] = _FW_WM_VLV(tmp, SPRITEC);

		tmp = I915_READ(DSPHOWM);
		wm->sr.plane |= _FW_WM(tmp, SR_HI) << 9;
		wm->pipe[PIPE_B].sprite[1] |= _FW_WM(tmp, SPRITED_HI) << 8;
		wm->pipe[PIPE_B].sprite[0] |= _FW_WM(tmp, SPRITEC_HI) << 8;
		wm->pipe[PIPE_B].primary |= _FW_WM(tmp, PLANEB_HI) << 8;
		wm->pipe[PIPE_A].sprite[1] |= _FW_WM(tmp, SPRITEB_HI) << 8;
		wm->pipe[PIPE_A].sprite[0] |= _FW_WM(tmp, SPRITEA_HI) << 8;
		wm->pipe[PIPE_A].primary |= _FW_WM(tmp, PLANEA_HI) << 8;
	}
}

#undef _FW_WM
#undef _FW_WM_VLV

void vlv_wm_get_hw_state(struct drm_device *dev)
{
	struct drm_i915_private *dev_priv = to_i915(dev);
	struct vlv_wm_values *wm = &dev_priv->wm.vlv;
	struct intel_plane *plane;
	enum pipe pipe;
	u32 val;

	vlv_read_wm_values(dev_priv, wm);

	for_each_intel_plane(dev, plane) {
		switch (plane->base.type) {
			int sprite;
		case DRM_PLANE_TYPE_CURSOR:
			plane->wm.fifo_size = 63;
			break;
		case DRM_PLANE_TYPE_PRIMARY:
			plane->wm.fifo_size = vlv_get_fifo_size(dev, plane->pipe, 0);
			break;
		case DRM_PLANE_TYPE_OVERLAY:
			sprite = plane->plane;
			plane->wm.fifo_size = vlv_get_fifo_size(dev, plane->pipe, sprite + 1);
			break;
		}
	}

	wm->cxsr = I915_READ(FW_BLC_SELF_VLV) & FW_CSPWRDWNEN;
	wm->level = VLV_WM_LEVEL_PM2;

	if (IS_CHERRYVIEW(dev_priv)) {
		mutex_lock(&dev_priv->rps.hw_lock);

		val = vlv_punit_read(dev_priv, PUNIT_REG_DSPFREQ);
		if (val & DSP_MAXFIFO_PM5_ENABLE)
			wm->level = VLV_WM_LEVEL_PM5;

		/*
		 * If DDR DVFS is disabled in the BIOS, Punit
		 * will never ack the request. So if that happens
		 * assume we don't have to enable/disable DDR DVFS
		 * dynamically. To test that just set the REQ_ACK
		 * bit to poke the Punit, but don't change the
		 * HIGH/LOW bits so that we don't actually change
		 * the current state.
		 */
		val = vlv_punit_read(dev_priv, PUNIT_REG_DDR_SETUP2);
		val |= FORCE_DDR_FREQ_REQ_ACK;
		vlv_punit_write(dev_priv, PUNIT_REG_DDR_SETUP2, val);

		if (wait_for((vlv_punit_read(dev_priv, PUNIT_REG_DDR_SETUP2) &
			      FORCE_DDR_FREQ_REQ_ACK) == 0, 3)) {
			DRM_DEBUG_KMS("Punit not acking DDR DVFS request, "
				      "assuming DDR DVFS is disabled\n");
			dev_priv->wm.max_level = VLV_WM_LEVEL_PM5;
		} else {
			val = vlv_punit_read(dev_priv, PUNIT_REG_DDR_SETUP2);
			if ((val & FORCE_DDR_HIGH_FREQ) == 0)
				wm->level = VLV_WM_LEVEL_DDR_DVFS;
		}

		mutex_unlock(&dev_priv->rps.hw_lock);
	}

	for_each_pipe(dev_priv, pipe)
		DRM_DEBUG_KMS("Initial watermarks: pipe %c, plane=%d, cursor=%d, sprite0=%d, sprite1=%d\n",
			      pipe_name(pipe), wm->pipe[pipe].primary, wm->pipe[pipe].cursor,
			      wm->pipe[pipe].sprite[0], wm->pipe[pipe].sprite[1]);

	DRM_DEBUG_KMS("Initial watermarks: SR plane=%d, SR cursor=%d level=%d cxsr=%d\n",
		      wm->sr.plane, wm->sr.cursor, wm->level, wm->cxsr);
}

void ilk_wm_get_hw_state(struct drm_device *dev)
{
	struct drm_i915_private *dev_priv = dev->dev_private;
	struct ilk_wm_values *hw = &dev_priv->wm.hw;
	struct drm_crtc *crtc;

	for_each_crtc(dev, crtc)
		ilk_pipe_wm_get_hw_state(crtc);

	hw->wm_lp[0] = I915_READ(WM1_LP_ILK);
	hw->wm_lp[1] = I915_READ(WM2_LP_ILK);
	hw->wm_lp[2] = I915_READ(WM3_LP_ILK);

	hw->wm_lp_spr[0] = I915_READ(WM1S_LP_ILK);
	if (INTEL_INFO(dev)->gen >= 7) {
		hw->wm_lp_spr[1] = I915_READ(WM2S_LP_IVB);
		hw->wm_lp_spr[2] = I915_READ(WM3S_LP_IVB);
	}

	if (IS_HASWELL(dev) || IS_BROADWELL(dev))
		hw->partitioning = (I915_READ(WM_MISC) & WM_MISC_DATA_PARTITION_5_6) ?
			INTEL_DDB_PART_5_6 : INTEL_DDB_PART_1_2;
	else if (IS_IVYBRIDGE(dev))
		hw->partitioning = (I915_READ(DISP_ARB_CTL2) & DISP_DATA_PARTITION_5_6) ?
			INTEL_DDB_PART_5_6 : INTEL_DDB_PART_1_2;

	hw->enable_fbc_wm =
		!(I915_READ(DISP_ARB_CTL) & DISP_FBC_WM_DIS);
}

/**
 * intel_update_watermarks - update FIFO watermark values based on current modes
 *
 * Calculate watermark values for the various WM regs based on current mode
 * and plane configuration.
 *
 * There are several cases to deal with here:
 *   - normal (i.e. non-self-refresh)
 *   - self-refresh (SR) mode
 *   - lines are large relative to FIFO size (buffer can hold up to 2)
 *   - lines are small relative to FIFO size (buffer can hold more than 2
 *     lines), so need to account for TLB latency
 *
 *   The normal calculation is:
 *     watermark = dotclock * bytes per pixel * latency
 *   where latency is platform & configuration dependent (we assume pessimal
 *   values here).
 *
 *   The SR calculation is:
 *     watermark = (trunc(latency/line time)+1) * surface width *
 *       bytes per pixel
 *   where
 *     line time = htotal / dotclock
 *     surface width = hdisplay for normal plane and 64 for cursor
 *   and latency is assumed to be high, as above.
 *
 * The final value programmed to the register should always be rounded up,
 * and include an extra 2 entries to account for clock crossings.
 *
 * We don't use the sprite, so we can ignore that.  And on Crestline we have
 * to set the non-SR watermarks to 8.
 */
void intel_update_watermarks(struct drm_crtc *crtc)
{
	struct drm_i915_private *dev_priv = crtc->dev->dev_private;

	if (dev_priv->display.update_wm)
		dev_priv->display.update_wm(crtc);
}

/**
 * Lock protecting IPS related data structures
 */
DEFINE_SPINLOCK(mchdev_lock);

/* Global for IPS driver to get at the current i915 device. Protected by
 * mchdev_lock. */
static struct drm_i915_private *i915_mch_dev;

bool ironlake_set_drps(struct drm_device *dev, u8 val)
{
	struct drm_i915_private *dev_priv = dev->dev_private;
	u16 rgvswctl;

	assert_spin_locked(&mchdev_lock);

	rgvswctl = I915_READ16(MEMSWCTL);
	if (rgvswctl & MEMCTL_CMD_STS) {
		DRM_DEBUG("gpu busy, RCS change rejected\n");
		return false; /* still busy with another command */
	}

	rgvswctl = (MEMCTL_CMD_CHFREQ << MEMCTL_CMD_SHIFT) |
		(val << MEMCTL_FREQ_SHIFT) | MEMCTL_SFCAVM;
	I915_WRITE16(MEMSWCTL, rgvswctl);
	POSTING_READ16(MEMSWCTL);

	rgvswctl |= MEMCTL_CMD_STS;
	I915_WRITE16(MEMSWCTL, rgvswctl);

	return true;
}

static void ironlake_enable_drps(struct drm_device *dev)
{
	struct drm_i915_private *dev_priv = dev->dev_private;
	u32 rgvmodectl = I915_READ(MEMMODECTL);
	u8 fmax, fmin, fstart, vstart;

	spin_lock_irq(&mchdev_lock);

	/* Enable temp reporting */
	I915_WRITE16(PMMISC, I915_READ(PMMISC) | MCPPCE_EN);
	I915_WRITE16(TSC1, I915_READ(TSC1) | TSE);

	/* 100ms RC evaluation intervals */
	I915_WRITE(RCUPEI, 100000);
	I915_WRITE(RCDNEI, 100000);

	/* Set max/min thresholds to 90ms and 80ms respectively */
	I915_WRITE(RCBMAXAVG, 90000);
	I915_WRITE(RCBMINAVG, 80000);

	I915_WRITE(MEMIHYST, 1);

	/* Set up min, max, and cur for interrupt handling */
	fmax = (rgvmodectl & MEMMODE_FMAX_MASK) >> MEMMODE_FMAX_SHIFT;
	fmin = (rgvmodectl & MEMMODE_FMIN_MASK);
	fstart = (rgvmodectl & MEMMODE_FSTART_MASK) >>
		MEMMODE_FSTART_SHIFT;

	vstart = (I915_READ(PXVFREQ(fstart)) & PXVFREQ_PX_MASK) >>
		PXVFREQ_PX_SHIFT;

	dev_priv->ips.fmax = fmax; /* IPS callback will increase this */
	dev_priv->ips.fstart = fstart;

	dev_priv->ips.max_delay = fstart;
	dev_priv->ips.min_delay = fmin;
	dev_priv->ips.cur_delay = fstart;

	DRM_DEBUG_DRIVER("fmax: %d, fmin: %d, fstart: %d\n",
			 fmax, fmin, fstart);

	I915_WRITE(MEMINTREN, MEMINT_CX_SUPR_EN | MEMINT_EVAL_CHG_EN);

	/*
	 * Interrupts will be enabled in ironlake_irq_postinstall
	 */

	I915_WRITE(VIDSTART, vstart);
	POSTING_READ(VIDSTART);

	rgvmodectl |= MEMMODE_SWMODE_EN;
	I915_WRITE(MEMMODECTL, rgvmodectl);

	if (wait_for_atomic((I915_READ(MEMSWCTL) & MEMCTL_CMD_STS) == 0, 10))
		DRM_ERROR("stuck trying to change perf mode\n");
	mdelay(1);

	ironlake_set_drps(dev, fstart);

	dev_priv->ips.last_count1 = I915_READ(DMIEC) +
		I915_READ(DDREC) + I915_READ(CSIEC);
	dev_priv->ips.last_time1 = jiffies_to_msecs(jiffies);
	dev_priv->ips.last_count2 = I915_READ(GFXEC);
	dev_priv->ips.last_time2 = ktime_get_raw_ns();

	spin_unlock_irq(&mchdev_lock);
}

static void ironlake_disable_drps(struct drm_device *dev)
{
	struct drm_i915_private *dev_priv = dev->dev_private;
	u16 rgvswctl;

	spin_lock_irq(&mchdev_lock);

	rgvswctl = I915_READ16(MEMSWCTL);

	/* Ack interrupts, disable EFC interrupt */
	I915_WRITE(MEMINTREN, I915_READ(MEMINTREN) & ~MEMINT_EVAL_CHG_EN);
	I915_WRITE(MEMINTRSTS, MEMINT_EVAL_CHG);
	I915_WRITE(DEIER, I915_READ(DEIER) & ~DE_PCU_EVENT);
	I915_WRITE(DEIIR, DE_PCU_EVENT);
	I915_WRITE(DEIMR, I915_READ(DEIMR) | DE_PCU_EVENT);

	/* Go back to the starting frequency */
	ironlake_set_drps(dev, dev_priv->ips.fstart);
	mdelay(1);
	rgvswctl |= MEMCTL_CMD_STS;
	I915_WRITE(MEMSWCTL, rgvswctl);
	mdelay(1);

	spin_unlock_irq(&mchdev_lock);
}

/* There's a funny hw issue where the hw returns all 0 when reading from
 * GEN6_RP_INTERRUPT_LIMITS. Hence we always need to compute the desired value
 * ourselves, instead of doing a rmw cycle (which might result in us clearing
 * all limits and the gpu stuck at whatever frequency it is at atm).
 */
static u32 intel_rps_limits(struct drm_i915_private *dev_priv, u8 val)
{
	u32 limits;

	/* Only set the down limit when we've reached the lowest level to avoid
	 * getting more interrupts, otherwise leave this clear. This prevents a
	 * race in the hw when coming out of rc6: There's a tiny window where
	 * the hw runs at the minimal clock before selecting the desired
	 * frequency, if the down threshold expires in that window we will not
	 * receive a down interrupt. */
	if (IS_GEN9(dev_priv->dev)) {
		limits = (dev_priv->rps.max_freq_softlimit) << 23;
		if (val <= dev_priv->rps.min_freq_softlimit)
			limits |= (dev_priv->rps.min_freq_softlimit) << 14;
	} else {
		limits = dev_priv->rps.max_freq_softlimit << 24;
		if (val <= dev_priv->rps.min_freq_softlimit)
			limits |= dev_priv->rps.min_freq_softlimit << 16;
	}

	return limits;
}

static void gen6_set_rps_thresholds(struct drm_i915_private *dev_priv, u8 val)
{
	int new_power;
	u32 threshold_up = 0, threshold_down = 0; /* in % */
	u32 ei_up = 0, ei_down = 0;

	new_power = dev_priv->rps.power;
	switch (dev_priv->rps.power) {
	case LOW_POWER:
		if (val > dev_priv->rps.efficient_freq + 1 && val > dev_priv->rps.cur_freq)
			new_power = BETWEEN;
		break;

	case BETWEEN:
		if (val <= dev_priv->rps.efficient_freq && val < dev_priv->rps.cur_freq)
			new_power = LOW_POWER;
		else if (val >= dev_priv->rps.rp0_freq && val > dev_priv->rps.cur_freq)
			new_power = HIGH_POWER;
		break;

	case HIGH_POWER:
		if (val < (dev_priv->rps.rp1_freq + dev_priv->rps.rp0_freq) >> 1 && val < dev_priv->rps.cur_freq)
			new_power = BETWEEN;
		break;
	}
	/* Max/min bins are special */
	if (val <= dev_priv->rps.min_freq_softlimit)
		new_power = LOW_POWER;
	if (val >= dev_priv->rps.max_freq_softlimit)
		new_power = HIGH_POWER;
	if (new_power == dev_priv->rps.power)
		return;

	/* Note the units here are not exactly 1us, but 1280ns. */
	switch (new_power) {
	case LOW_POWER:
		/* Upclock if more than 95% busy over 16ms */
		ei_up = 16000;
		threshold_up = 95;

		/* Downclock if less than 85% busy over 32ms */
		ei_down = 32000;
		threshold_down = 85;
		break;

	case BETWEEN:
		/* Upclock if more than 90% busy over 13ms */
		ei_up = 13000;
		threshold_up = 90;

		/* Downclock if less than 75% busy over 32ms */
		ei_down = 32000;
		threshold_down = 75;
		break;

	case HIGH_POWER:
		/* Upclock if more than 85% busy over 10ms */
		ei_up = 10000;
		threshold_up = 85;

		/* Downclock if less than 60% busy over 32ms */
		ei_down = 32000;
		threshold_down = 60;
		break;
	}

	I915_WRITE(GEN6_RP_UP_EI,
		GT_INTERVAL_FROM_US(dev_priv, ei_up));
	I915_WRITE(GEN6_RP_UP_THRESHOLD,
		GT_INTERVAL_FROM_US(dev_priv, (ei_up * threshold_up / 100)));

	I915_WRITE(GEN6_RP_DOWN_EI,
		GT_INTERVAL_FROM_US(dev_priv, ei_down));
	I915_WRITE(GEN6_RP_DOWN_THRESHOLD,
		GT_INTERVAL_FROM_US(dev_priv, (ei_down * threshold_down / 100)));

	 I915_WRITE(GEN6_RP_CONTROL,
		    GEN6_RP_MEDIA_TURBO |
		    GEN6_RP_MEDIA_HW_NORMAL_MODE |
		    GEN6_RP_MEDIA_IS_GFX |
		    GEN6_RP_ENABLE |
		    GEN6_RP_UP_BUSY_AVG |
		    GEN6_RP_DOWN_IDLE_AVG);

	dev_priv->rps.power = new_power;
	dev_priv->rps.up_threshold = threshold_up;
	dev_priv->rps.down_threshold = threshold_down;
	dev_priv->rps.last_adj = 0;
}

static u32 gen6_rps_pm_mask(struct drm_i915_private *dev_priv, u8 val)
{
	u32 mask = 0;

	if (val > dev_priv->rps.min_freq_softlimit)
		mask |= GEN6_PM_RP_DOWN_EI_EXPIRED | GEN6_PM_RP_DOWN_THRESHOLD | GEN6_PM_RP_DOWN_TIMEOUT;
	if (val < dev_priv->rps.max_freq_softlimit)
		mask |= GEN6_PM_RP_UP_EI_EXPIRED | GEN6_PM_RP_UP_THRESHOLD;

	mask &= dev_priv->pm_rps_events;

	return gen6_sanitize_rps_pm_mask(dev_priv, ~mask);
}

/* gen6_set_rps is called to update the frequency request, but should also be
 * called when the range (min_delay and max_delay) is modified so that we can
 * update the GEN6_RP_INTERRUPT_LIMITS register accordingly. */
static void gen6_set_rps(struct drm_device *dev, u8 val)
{
	struct drm_i915_private *dev_priv = dev->dev_private;

	/* WaGsvDisableTurbo: Workaround to disable turbo on BXT A* */
	if (IS_BXT_REVID(dev, 0, BXT_REVID_A1))
		return;

	WARN_ON(!mutex_is_locked(&dev_priv->rps.hw_lock));
	WARN_ON(val > dev_priv->rps.max_freq);
	WARN_ON(val < dev_priv->rps.min_freq);

	/* min/max delay may still have been modified so be sure to
	 * write the limits value.
	 */
	if (val != dev_priv->rps.cur_freq) {
		gen6_set_rps_thresholds(dev_priv, val);

		if (IS_GEN9(dev))
			I915_WRITE(GEN6_RPNSWREQ,
				   GEN9_FREQUENCY(val));
		else if (IS_HASWELL(dev) || IS_BROADWELL(dev))
			I915_WRITE(GEN6_RPNSWREQ,
				   HSW_FREQUENCY(val));
		else
			I915_WRITE(GEN6_RPNSWREQ,
				   GEN6_FREQUENCY(val) |
				   GEN6_OFFSET(0) |
				   GEN6_AGGRESSIVE_TURBO);
	}

	/* Make sure we continue to get interrupts
	 * until we hit the minimum or maximum frequencies.
	 */
	I915_WRITE(GEN6_RP_INTERRUPT_LIMITS, intel_rps_limits(dev_priv, val));
	I915_WRITE(GEN6_PMINTRMSK, gen6_rps_pm_mask(dev_priv, val));

	POSTING_READ(GEN6_RPNSWREQ);

	dev_priv->rps.cur_freq = val;
	trace_intel_gpu_freq_change(intel_gpu_freq(dev_priv, val));
}

static void valleyview_set_rps(struct drm_device *dev, u8 val)
{
	struct drm_i915_private *dev_priv = dev->dev_private;

	WARN_ON(!mutex_is_locked(&dev_priv->rps.hw_lock));
	WARN_ON(val > dev_priv->rps.max_freq);
	WARN_ON(val < dev_priv->rps.min_freq);

	if (WARN_ONCE(IS_CHERRYVIEW(dev) && (val & 1),
		      "Odd GPU freq value\n"))
		val &= ~1;

	I915_WRITE(GEN6_PMINTRMSK, gen6_rps_pm_mask(dev_priv, val));

	if (val != dev_priv->rps.cur_freq) {
		vlv_punit_write(dev_priv, PUNIT_REG_GPU_FREQ_REQ, val);
		if (!IS_CHERRYVIEW(dev_priv))
			gen6_set_rps_thresholds(dev_priv, val);
	}

	dev_priv->rps.cur_freq = val;
	trace_intel_gpu_freq_change(intel_gpu_freq(dev_priv, val));
}

/* vlv_set_rps_idle: Set the frequency to idle, if Gfx clocks are down
 *
 * * If Gfx is Idle, then
 * 1. Forcewake Media well.
 * 2. Request idle freq.
 * 3. Release Forcewake of Media well.
*/
static void vlv_set_rps_idle(struct drm_i915_private *dev_priv)
{
	u32 val = dev_priv->rps.idle_freq;

	if (dev_priv->rps.cur_freq <= val)
		return;

	/* Wake up the media well, as that takes a lot less
	 * power than the Render well. */
	intel_uncore_forcewake_get(dev_priv, FORCEWAKE_MEDIA);
	valleyview_set_rps(dev_priv->dev, val);
	intel_uncore_forcewake_put(dev_priv, FORCEWAKE_MEDIA);
}

void gen6_rps_busy(struct drm_i915_private *dev_priv)
{
	mutex_lock(&dev_priv->rps.hw_lock);
	if (dev_priv->rps.enabled) {
		if (dev_priv->pm_rps_events & (GEN6_PM_RP_DOWN_EI_EXPIRED | GEN6_PM_RP_UP_EI_EXPIRED))
			gen6_rps_reset_ei(dev_priv);
		I915_WRITE(GEN6_PMINTRMSK,
			   gen6_rps_pm_mask(dev_priv, dev_priv->rps.cur_freq));
	}
	mutex_unlock(&dev_priv->rps.hw_lock);
}

void gen6_rps_idle(struct drm_i915_private *dev_priv)
{
	struct drm_device *dev = dev_priv->dev;

	mutex_lock(&dev_priv->rps.hw_lock);
	if (dev_priv->rps.enabled) {
		if (IS_VALLEYVIEW(dev))
			vlv_set_rps_idle(dev_priv);
		else
			gen6_set_rps(dev_priv->dev, dev_priv->rps.idle_freq);
		dev_priv->rps.last_adj = 0;
		I915_WRITE(GEN6_PMINTRMSK, 0xffffffff);
	}
	mutex_unlock(&dev_priv->rps.hw_lock);

	spin_lock(&dev_priv->rps.client_lock);
	while (!list_empty(&dev_priv->rps.clients))
		list_del_init(dev_priv->rps.clients.next);
	spin_unlock(&dev_priv->rps.client_lock);
}

void gen6_rps_boost(struct drm_i915_private *dev_priv,
		    struct intel_rps_client *rps,
		    unsigned long submitted)
{
	/* This is intentionally racy! We peek at the state here, then
	 * validate inside the RPS worker.
	 */
	if (!(dev_priv->mm.busy &&
	      dev_priv->rps.enabled &&
	      dev_priv->rps.cur_freq < dev_priv->rps.max_freq_softlimit))
		return;

	/* Force a RPS boost (and don't count it against the client) if
	 * the GPU is severely congested.
	 */
	if (rps && time_after(jiffies, submitted + DRM_I915_THROTTLE_JIFFIES))
		rps = NULL;

	spin_lock(&dev_priv->rps.client_lock);
	if (rps == NULL || list_empty(&rps->link)) {
		spin_lock_irq(&dev_priv->irq_lock);
		if (dev_priv->rps.interrupts_enabled) {
			dev_priv->rps.client_boost = true;
			queue_work(dev_priv->wq, &dev_priv->rps.work);
		}
		spin_unlock_irq(&dev_priv->irq_lock);

		if (rps != NULL) {
			list_add(&rps->link, &dev_priv->rps.clients);
			rps->boosts++;
		} else
			dev_priv->rps.boosts++;
	}
	spin_unlock(&dev_priv->rps.client_lock);
}

void intel_set_rps(struct drm_device *dev, u8 val)
{
	if (IS_VALLEYVIEW(dev))
		valleyview_set_rps(dev, val);
	else
		gen6_set_rps(dev, val);
}

static void gen9_disable_rps(struct drm_device *dev)
{
	struct drm_i915_private *dev_priv = dev->dev_private;

	I915_WRITE(GEN6_RC_CONTROL, 0);
	I915_WRITE(GEN9_PG_ENABLE, 0);
}

static void gen6_disable_rps(struct drm_device *dev)
{
	struct drm_i915_private *dev_priv = dev->dev_private;

	I915_WRITE(GEN6_RC_CONTROL, 0);
	I915_WRITE(GEN6_RPNSWREQ, 1 << 31);
}

static void cherryview_disable_rps(struct drm_device *dev)
{
	struct drm_i915_private *dev_priv = dev->dev_private;

	I915_WRITE(GEN6_RC_CONTROL, 0);
}

static void valleyview_disable_rps(struct drm_device *dev)
{
	struct drm_i915_private *dev_priv = dev->dev_private;

	/* we're doing forcewake before Disabling RC6,
	 * This what the BIOS expects when going into suspend */
	intel_uncore_forcewake_get(dev_priv, FORCEWAKE_ALL);

	I915_WRITE(GEN6_RC_CONTROL, 0);

	intel_uncore_forcewake_put(dev_priv, FORCEWAKE_ALL);
}

static void intel_print_rc6_info(struct drm_device *dev, u32 mode)
{
	if (IS_VALLEYVIEW(dev)) {
		if (mode & (GEN7_RC_CTL_TO_MODE | GEN6_RC_CTL_EI_MODE(1)))
			mode = GEN6_RC_CTL_RC6_ENABLE;
		else
			mode = 0;
	}
	if (HAS_RC6p(dev))
		DRM_DEBUG_KMS("Enabling RC6 states: RC6 %s RC6p %s RC6pp %s\n",
			      (mode & GEN6_RC_CTL_RC6_ENABLE) ? "on" : "off",
			      (mode & GEN6_RC_CTL_RC6p_ENABLE) ? "on" : "off",
			      (mode & GEN6_RC_CTL_RC6pp_ENABLE) ? "on" : "off");

	else
		DRM_DEBUG_KMS("Enabling RC6 states: RC6 %s\n",
			      (mode & GEN6_RC_CTL_RC6_ENABLE) ? "on" : "off");
}

static int sanitize_rc6_option(const struct drm_device *dev, int enable_rc6)
{
	/* No RC6 before Ironlake and code is gone for ilk. */
	if (INTEL_INFO(dev)->gen < 6)
		return 0;

	/* Respect the kernel parameter if it is set */
	if (enable_rc6 >= 0) {
		int mask;

		if (HAS_RC6p(dev))
			mask = INTEL_RC6_ENABLE | INTEL_RC6p_ENABLE |
			       INTEL_RC6pp_ENABLE;
		else
			mask = INTEL_RC6_ENABLE;

		if ((enable_rc6 & mask) != enable_rc6)
			DRM_DEBUG_KMS("Adjusting RC6 mask to %d (requested %d, valid %d)\n",
				      enable_rc6 & mask, enable_rc6, mask);

		return enable_rc6 & mask;
	}

	if (IS_IVYBRIDGE(dev))
		return (INTEL_RC6_ENABLE | INTEL_RC6p_ENABLE);

	return INTEL_RC6_ENABLE;
}

int intel_enable_rc6(const struct drm_device *dev)
{
	return i915.enable_rc6;
}

static void gen6_init_rps_frequencies(struct drm_device *dev)
{
	struct drm_i915_private *dev_priv = dev->dev_private;
	uint32_t rp_state_cap;
	u32 ddcc_status = 0;
	int ret;

	/* All of these values are in units of 50MHz */
	dev_priv->rps.cur_freq		= 0;
	/* static values from HW: RP0 > RP1 > RPn (min_freq) */
	if (IS_BROXTON(dev)) {
		rp_state_cap = I915_READ(BXT_RP_STATE_CAP);
		dev_priv->rps.rp0_freq = (rp_state_cap >> 16) & 0xff;
		dev_priv->rps.rp1_freq = (rp_state_cap >>  8) & 0xff;
		dev_priv->rps.min_freq = (rp_state_cap >>  0) & 0xff;
	} else {
		rp_state_cap = I915_READ(GEN6_RP_STATE_CAP);
		dev_priv->rps.rp0_freq = (rp_state_cap >>  0) & 0xff;
		dev_priv->rps.rp1_freq = (rp_state_cap >>  8) & 0xff;
		dev_priv->rps.min_freq = (rp_state_cap >> 16) & 0xff;
	}

	/* hw_max = RP0 until we check for overclocking */
	dev_priv->rps.max_freq		= dev_priv->rps.rp0_freq;

	dev_priv->rps.efficient_freq = dev_priv->rps.rp1_freq;
	if (IS_HASWELL(dev) || IS_BROADWELL(dev) ||
	    IS_SKYLAKE(dev) || IS_KABYLAKE(dev)) {
		ret = sandybridge_pcode_read(dev_priv,
					HSW_PCODE_DYNAMIC_DUTY_CYCLE_CONTROL,
					&ddcc_status);
		if (0 == ret)
			dev_priv->rps.efficient_freq =
				clamp_t(u8,
					((ddcc_status >> 8) & 0xff),
					dev_priv->rps.min_freq,
					dev_priv->rps.max_freq);
	}

	if (IS_SKYLAKE(dev) || IS_KABYLAKE(dev)) {
		/* Store the frequency values in 16.66 MHZ units, which is
		   the natural hardware unit for SKL */
		dev_priv->rps.rp0_freq *= GEN9_FREQ_SCALER;
		dev_priv->rps.rp1_freq *= GEN9_FREQ_SCALER;
		dev_priv->rps.min_freq *= GEN9_FREQ_SCALER;
		dev_priv->rps.max_freq *= GEN9_FREQ_SCALER;
		dev_priv->rps.efficient_freq *= GEN9_FREQ_SCALER;
	}

	dev_priv->rps.idle_freq = dev_priv->rps.min_freq;

	/* Preserve min/max settings in case of re-init */
	if (dev_priv->rps.max_freq_softlimit == 0)
		dev_priv->rps.max_freq_softlimit = dev_priv->rps.max_freq;

	if (dev_priv->rps.min_freq_softlimit == 0) {
		if (IS_HASWELL(dev) || IS_BROADWELL(dev))
			dev_priv->rps.min_freq_softlimit =
				max_t(int, dev_priv->rps.efficient_freq,
				      intel_freq_opcode(dev_priv, 450));
		else
			dev_priv->rps.min_freq_softlimit =
				dev_priv->rps.min_freq;
	}
}

/* See the Gen9_GT_PM_Programming_Guide doc for the below */
static void gen9_enable_rps(struct drm_device *dev)
{
	struct drm_i915_private *dev_priv = dev->dev_private;

	intel_uncore_forcewake_get(dev_priv, FORCEWAKE_ALL);

	gen6_init_rps_frequencies(dev);

	/* WaGsvDisableTurbo: Workaround to disable turbo on BXT A* */
	if (IS_BXT_REVID(dev, 0, BXT_REVID_A1)) {
		intel_uncore_forcewake_put(dev_priv, FORCEWAKE_ALL);
		return;
	}

	/* Program defaults and thresholds for RPS*/
	I915_WRITE(GEN6_RC_VIDEO_FREQ,
		GEN9_FREQUENCY(dev_priv->rps.rp1_freq));

	/* 1 second timeout*/
	I915_WRITE(GEN6_RP_DOWN_TIMEOUT,
		GT_INTERVAL_FROM_US(dev_priv, 1000000));

	I915_WRITE(GEN6_RP_IDLE_HYSTERSIS, 0xa);

	/* Leaning on the below call to gen6_set_rps to program/setup the
	 * Up/Down EI & threshold registers, as well as the RP_CONTROL,
	 * RP_INTERRUPT_LIMITS & RPNSWREQ registers */
	dev_priv->rps.power = HIGH_POWER; /* force a reset */
	gen6_set_rps(dev_priv->dev, dev_priv->rps.min_freq_softlimit);

	intel_uncore_forcewake_put(dev_priv, FORCEWAKE_ALL);
}

static void gen9_enable_rc6(struct drm_device *dev)
{
	struct drm_i915_private *dev_priv = dev->dev_private;
	struct intel_engine_cs *ring;
	uint32_t rc6_mask = 0;
	int unused;

	/* 1a: Software RC state - RC0 */
	I915_WRITE(GEN6_RC_STATE, 0);

	/* 1b: Get forcewake during program sequence. Although the driver
	 * hasn't enabled a state yet where we need forcewake, BIOS may have.*/
	intel_uncore_forcewake_get(dev_priv, FORCEWAKE_ALL);

	/* 2a: Disable RC states. */
	I915_WRITE(GEN6_RC_CONTROL, 0);

	/* 2b: Program RC6 thresholds.*/

	/* WaRsDoubleRc6WrlWithCoarsePowerGating: Doubling WRL only when CPG is enabled */
<<<<<<< HEAD
	if (IS_SKYLAKE(dev) && !((IS_SKL_GT3(dev) || IS_SKL_GT4(dev)) &&
				 IS_SKL_REVID(dev, 0, SKL_REVID_E0)))
=======
	if (IS_SKYLAKE(dev))
>>>>>>> 0fb0b822
		I915_WRITE(GEN6_RC6_WAKE_RATE_LIMIT, 108 << 16);
	else
		I915_WRITE(GEN6_RC6_WAKE_RATE_LIMIT, 54 << 16);
	I915_WRITE(GEN6_RC_EVALUATION_INTERVAL, 125000); /* 12500 * 1280ns */
	I915_WRITE(GEN6_RC_IDLE_HYSTERSIS, 25); /* 25 * 1280ns */
	for_each_ring(ring, dev_priv, unused)
		I915_WRITE(RING_MAX_IDLE(ring->mmio_base), 10);

	if (HAS_GUC_UCODE(dev))
		I915_WRITE(GUC_MAX_IDLE_COUNT, 0xA);

	I915_WRITE(GEN6_RC_SLEEP, 0);

	/* 2c: Program Coarse Power Gating Policies. */
	I915_WRITE(GEN9_MEDIA_PG_IDLE_HYSTERESIS, 25);
	I915_WRITE(GEN9_RENDER_PG_IDLE_HYSTERESIS, 25);

	/* 3a: Enable RC6 */
	if (intel_enable_rc6(dev) & INTEL_RC6_ENABLE)
		rc6_mask = GEN6_RC_CTL_RC6_ENABLE;
	DRM_INFO("RC6 %s\n", (rc6_mask & GEN6_RC_CTL_RC6_ENABLE) ?
			"on" : "off");
	/* WaRsUseTimeoutMode */
	if (IS_SKL_REVID(dev, 0, SKL_REVID_D0) ||
	    IS_BXT_REVID(dev, 0, BXT_REVID_A1)) {
		I915_WRITE(GEN6_RC6_THRESHOLD, 625); /* 800us */
		I915_WRITE(GEN6_RC_CONTROL, GEN6_RC_CTL_HW_ENABLE |
			   GEN7_RC_CTL_TO_MODE |
			   rc6_mask);
	} else {
		I915_WRITE(GEN6_RC6_THRESHOLD, 37500); /* 37.5/125ms per EI */
		I915_WRITE(GEN6_RC_CONTROL, GEN6_RC_CTL_HW_ENABLE |
			   GEN6_RC_CTL_EI_MODE(1) |
			   rc6_mask);
	}

	/*
	 * 3b: Enable Coarse Power Gating only when RC6 is enabled.
	 * WaRsDisableCoarsePowerGating:skl,bxt - Render/Media PG need to be disabled with RC6.
	 */
<<<<<<< HEAD
	if (IS_BXT_REVID(dev, 0, BXT_REVID_A1) ||
	    ((IS_SKL_GT3(dev) || IS_SKL_GT4(dev)) &&
	     IS_SKL_REVID(dev, 0, SKL_REVID_E0)))
=======
	if ((IS_BROXTON(dev) && (INTEL_REVID(dev) < BXT_REVID_B0)) ||
	    ((IS_SKL_GT3(dev) || IS_SKL_GT4(dev)) && (INTEL_REVID(dev) <= SKL_REVID_F0)))
>>>>>>> 0fb0b822
		I915_WRITE(GEN9_PG_ENABLE, 0);
	else
		I915_WRITE(GEN9_PG_ENABLE, (rc6_mask & GEN6_RC_CTL_RC6_ENABLE) ?
				(GEN9_RENDER_PG_ENABLE | GEN9_MEDIA_PG_ENABLE) : 0);

	intel_uncore_forcewake_put(dev_priv, FORCEWAKE_ALL);

}

static void gen8_enable_rps(struct drm_device *dev)
{
	struct drm_i915_private *dev_priv = dev->dev_private;
	struct intel_engine_cs *ring;
	uint32_t rc6_mask = 0;
	int unused;

	/* 1a: Software RC state - RC0 */
	I915_WRITE(GEN6_RC_STATE, 0);

	/* 1c & 1d: Get forcewake during program sequence. Although the driver
	 * hasn't enabled a state yet where we need forcewake, BIOS may have.*/
	intel_uncore_forcewake_get(dev_priv, FORCEWAKE_ALL);

	/* 2a: Disable RC states. */
	I915_WRITE(GEN6_RC_CONTROL, 0);

	/* Initialize rps frequencies */
	gen6_init_rps_frequencies(dev);

	/* 2b: Program RC6 thresholds.*/
	I915_WRITE(GEN6_RC6_WAKE_RATE_LIMIT, 40 << 16);
	I915_WRITE(GEN6_RC_EVALUATION_INTERVAL, 125000); /* 12500 * 1280ns */
	I915_WRITE(GEN6_RC_IDLE_HYSTERSIS, 25); /* 25 * 1280ns */
	for_each_ring(ring, dev_priv, unused)
		I915_WRITE(RING_MAX_IDLE(ring->mmio_base), 10);
	I915_WRITE(GEN6_RC_SLEEP, 0);
	if (IS_BROADWELL(dev))
		I915_WRITE(GEN6_RC6_THRESHOLD, 625); /* 800us/1.28 for TO */
	else
		I915_WRITE(GEN6_RC6_THRESHOLD, 50000); /* 50/125ms per EI */

	/* 3: Enable RC6 */
	if (intel_enable_rc6(dev) & INTEL_RC6_ENABLE)
		rc6_mask = GEN6_RC_CTL_RC6_ENABLE;
	intel_print_rc6_info(dev, rc6_mask);
	if (IS_BROADWELL(dev))
		I915_WRITE(GEN6_RC_CONTROL, GEN6_RC_CTL_HW_ENABLE |
				GEN7_RC_CTL_TO_MODE |
				rc6_mask);
	else
		I915_WRITE(GEN6_RC_CONTROL, GEN6_RC_CTL_HW_ENABLE |
				GEN6_RC_CTL_EI_MODE(1) |
				rc6_mask);

	/* 4 Program defaults and thresholds for RPS*/
	I915_WRITE(GEN6_RPNSWREQ,
		   HSW_FREQUENCY(dev_priv->rps.rp1_freq));
	I915_WRITE(GEN6_RC_VIDEO_FREQ,
		   HSW_FREQUENCY(dev_priv->rps.rp1_freq));
	/* NB: Docs say 1s, and 1000000 - which aren't equivalent */
	I915_WRITE(GEN6_RP_DOWN_TIMEOUT, 100000000 / 128); /* 1 second timeout */

	/* Docs recommend 900MHz, and 300 MHz respectively */
	I915_WRITE(GEN6_RP_INTERRUPT_LIMITS,
		   dev_priv->rps.max_freq_softlimit << 24 |
		   dev_priv->rps.min_freq_softlimit << 16);

	I915_WRITE(GEN6_RP_UP_THRESHOLD, 7600000 / 128); /* 76ms busyness per EI, 90% */
	I915_WRITE(GEN6_RP_DOWN_THRESHOLD, 31300000 / 128); /* 313ms busyness per EI, 70%*/
	I915_WRITE(GEN6_RP_UP_EI, 66000); /* 84.48ms, XXX: random? */
	I915_WRITE(GEN6_RP_DOWN_EI, 350000); /* 448ms, XXX: random? */

	I915_WRITE(GEN6_RP_IDLE_HYSTERSIS, 10);

	/* 5: Enable RPS */
	I915_WRITE(GEN6_RP_CONTROL,
		   GEN6_RP_MEDIA_TURBO |
		   GEN6_RP_MEDIA_HW_NORMAL_MODE |
		   GEN6_RP_MEDIA_IS_GFX |
		   GEN6_RP_ENABLE |
		   GEN6_RP_UP_BUSY_AVG |
		   GEN6_RP_DOWN_IDLE_AVG);

	/* 6: Ring frequency + overclocking (our driver does this later */

	dev_priv->rps.power = HIGH_POWER; /* force a reset */
	gen6_set_rps(dev_priv->dev, dev_priv->rps.idle_freq);

	intel_uncore_forcewake_put(dev_priv, FORCEWAKE_ALL);
}

static void gen6_enable_rps(struct drm_device *dev)
{
	struct drm_i915_private *dev_priv = dev->dev_private;
	struct intel_engine_cs *ring;
	u32 rc6vids, pcu_mbox = 0, rc6_mask = 0;
	u32 gtfifodbg;
	int rc6_mode;
	int i, ret;

	WARN_ON(!mutex_is_locked(&dev_priv->rps.hw_lock));

	/* Here begins a magic sequence of register writes to enable
	 * auto-downclocking.
	 *
	 * Perhaps there might be some value in exposing these to
	 * userspace...
	 */
	I915_WRITE(GEN6_RC_STATE, 0);

	/* Clear the DBG now so we don't confuse earlier errors */
	if ((gtfifodbg = I915_READ(GTFIFODBG))) {
		DRM_ERROR("GT fifo had a previous error %x\n", gtfifodbg);
		I915_WRITE(GTFIFODBG, gtfifodbg);
	}

	intel_uncore_forcewake_get(dev_priv, FORCEWAKE_ALL);

	/* Initialize rps frequencies */
	gen6_init_rps_frequencies(dev);

	/* disable the counters and set deterministic thresholds */
	I915_WRITE(GEN6_RC_CONTROL, 0);

	I915_WRITE(GEN6_RC1_WAKE_RATE_LIMIT, 1000 << 16);
	I915_WRITE(GEN6_RC6_WAKE_RATE_LIMIT, 40 << 16 | 30);
	I915_WRITE(GEN6_RC6pp_WAKE_RATE_LIMIT, 30);
	I915_WRITE(GEN6_RC_EVALUATION_INTERVAL, 125000);
	I915_WRITE(GEN6_RC_IDLE_HYSTERSIS, 25);

	for_each_ring(ring, dev_priv, i)
		I915_WRITE(RING_MAX_IDLE(ring->mmio_base), 10);

	I915_WRITE(GEN6_RC_SLEEP, 0);
	I915_WRITE(GEN6_RC1e_THRESHOLD, 1000);
	if (IS_IVYBRIDGE(dev))
		I915_WRITE(GEN6_RC6_THRESHOLD, 125000);
	else
		I915_WRITE(GEN6_RC6_THRESHOLD, 50000);
	I915_WRITE(GEN6_RC6p_THRESHOLD, 150000);
	I915_WRITE(GEN6_RC6pp_THRESHOLD, 64000); /* unused */

	/* Check if we are enabling RC6 */
	rc6_mode = intel_enable_rc6(dev_priv->dev);
	if (rc6_mode & INTEL_RC6_ENABLE)
		rc6_mask |= GEN6_RC_CTL_RC6_ENABLE;

	/* We don't use those on Haswell */
	if (!IS_HASWELL(dev)) {
		if (rc6_mode & INTEL_RC6p_ENABLE)
			rc6_mask |= GEN6_RC_CTL_RC6p_ENABLE;

		if (rc6_mode & INTEL_RC6pp_ENABLE)
			rc6_mask |= GEN6_RC_CTL_RC6pp_ENABLE;
	}

	intel_print_rc6_info(dev, rc6_mask);

	I915_WRITE(GEN6_RC_CONTROL,
		   rc6_mask |
		   GEN6_RC_CTL_EI_MODE(1) |
		   GEN6_RC_CTL_HW_ENABLE);

	/* Power down if completely idle for over 50ms */
	I915_WRITE(GEN6_RP_DOWN_TIMEOUT, 50000);
	I915_WRITE(GEN6_RP_IDLE_HYSTERSIS, 10);

	ret = sandybridge_pcode_write(dev_priv, GEN6_PCODE_WRITE_MIN_FREQ_TABLE, 0);
	if (ret)
		DRM_DEBUG_DRIVER("Failed to set the min frequency\n");

	ret = sandybridge_pcode_read(dev_priv, GEN6_READ_OC_PARAMS, &pcu_mbox);
	if (!ret && (pcu_mbox & (1<<31))) { /* OC supported */
		DRM_DEBUG_DRIVER("Overclocking supported. Max: %dMHz, Overclock max: %dMHz\n",
				 (dev_priv->rps.max_freq_softlimit & 0xff) * 50,
				 (pcu_mbox & 0xff) * 50);
		dev_priv->rps.max_freq = pcu_mbox & 0xff;
	}

	dev_priv->rps.power = HIGH_POWER; /* force a reset */
	gen6_set_rps(dev_priv->dev, dev_priv->rps.idle_freq);

	rc6vids = 0;
	ret = sandybridge_pcode_read(dev_priv, GEN6_PCODE_READ_RC6VIDS, &rc6vids);
	if (IS_GEN6(dev) && ret) {
		DRM_DEBUG_DRIVER("Couldn't check for BIOS workaround\n");
	} else if (IS_GEN6(dev) && (GEN6_DECODE_RC6_VID(rc6vids & 0xff) < 450)) {
		DRM_DEBUG_DRIVER("You should update your BIOS. Correcting minimum rc6 voltage (%dmV->%dmV)\n",
			  GEN6_DECODE_RC6_VID(rc6vids & 0xff), 450);
		rc6vids &= 0xffff00;
		rc6vids |= GEN6_ENCODE_RC6_VID(450);
		ret = sandybridge_pcode_write(dev_priv, GEN6_PCODE_WRITE_RC6VIDS, rc6vids);
		if (ret)
			DRM_ERROR("Couldn't fix incorrect rc6 voltage\n");
	}

	intel_uncore_forcewake_put(dev_priv, FORCEWAKE_ALL);
}

static void __gen6_update_ring_freq(struct drm_device *dev)
{
	struct drm_i915_private *dev_priv = dev->dev_private;
	int min_freq = 15;
	unsigned int gpu_freq;
	unsigned int max_ia_freq, min_ring_freq;
	unsigned int max_gpu_freq, min_gpu_freq;
	int scaling_factor = 180;
	struct cpufreq_policy *policy;

	WARN_ON(!mutex_is_locked(&dev_priv->rps.hw_lock));

	policy = cpufreq_cpu_get(0);
	if (policy) {
		max_ia_freq = policy->cpuinfo.max_freq;
		cpufreq_cpu_put(policy);
	} else {
		/*
		 * Default to measured freq if none found, PCU will ensure we
		 * don't go over
		 */
		max_ia_freq = tsc_khz;
	}

	/* Convert from kHz to MHz */
	max_ia_freq /= 1000;

	min_ring_freq = I915_READ(DCLK) & 0xf;
	/* convert DDR frequency from units of 266.6MHz to bandwidth */
	min_ring_freq = mult_frac(min_ring_freq, 8, 3);

	if (IS_SKYLAKE(dev) || IS_KABYLAKE(dev)) {
		/* Convert GT frequency to 50 HZ units */
		min_gpu_freq = dev_priv->rps.min_freq / GEN9_FREQ_SCALER;
		max_gpu_freq = dev_priv->rps.max_freq / GEN9_FREQ_SCALER;
	} else {
		min_gpu_freq = dev_priv->rps.min_freq;
		max_gpu_freq = dev_priv->rps.max_freq;
	}

	/*
	 * For each potential GPU frequency, load a ring frequency we'd like
	 * to use for memory access.  We do this by specifying the IA frequency
	 * the PCU should use as a reference to determine the ring frequency.
	 */
	for (gpu_freq = max_gpu_freq; gpu_freq >= min_gpu_freq; gpu_freq--) {
		int diff = max_gpu_freq - gpu_freq;
		unsigned int ia_freq = 0, ring_freq = 0;

		if (IS_SKYLAKE(dev) || IS_KABYLAKE(dev)) {
			/*
			 * ring_freq = 2 * GT. ring_freq is in 100MHz units
			 * No floor required for ring frequency on SKL.
			 */
			ring_freq = gpu_freq;
		} else if (INTEL_INFO(dev)->gen >= 8) {
			/* max(2 * GT, DDR). NB: GT is 50MHz units */
			ring_freq = max(min_ring_freq, gpu_freq);
		} else if (IS_HASWELL(dev)) {
			ring_freq = mult_frac(gpu_freq, 5, 4);
			ring_freq = max(min_ring_freq, ring_freq);
			/* leave ia_freq as the default, chosen by cpufreq */
		} else {
			/* On older processors, there is no separate ring
			 * clock domain, so in order to boost the bandwidth
			 * of the ring, we need to upclock the CPU (ia_freq).
			 *
			 * For GPU frequencies less than 750MHz,
			 * just use the lowest ring freq.
			 */
			if (gpu_freq < min_freq)
				ia_freq = 800;
			else
				ia_freq = max_ia_freq - ((diff * scaling_factor) / 2);
			ia_freq = DIV_ROUND_CLOSEST(ia_freq, 100);
		}

		sandybridge_pcode_write(dev_priv,
					GEN6_PCODE_WRITE_MIN_FREQ_TABLE,
					ia_freq << GEN6_PCODE_FREQ_IA_RATIO_SHIFT |
					ring_freq << GEN6_PCODE_FREQ_RING_RATIO_SHIFT |
					gpu_freq);
	}
}

void gen6_update_ring_freq(struct drm_device *dev)
{
	struct drm_i915_private *dev_priv = dev->dev_private;

	if (!HAS_CORE_RING_FREQ(dev))
		return;

	mutex_lock(&dev_priv->rps.hw_lock);
	__gen6_update_ring_freq(dev);
	mutex_unlock(&dev_priv->rps.hw_lock);
}

static int cherryview_rps_max_freq(struct drm_i915_private *dev_priv)
{
	struct drm_device *dev = dev_priv->dev;
	u32 val, rp0;

	val = vlv_punit_read(dev_priv, FB_GFX_FMAX_AT_VMAX_FUSE);

	switch (INTEL_INFO(dev)->eu_total) {
	case 8:
		/* (2 * 4) config */
		rp0 = (val >> FB_GFX_FMAX_AT_VMAX_2SS4EU_FUSE_SHIFT);
		break;
	case 12:
		/* (2 * 6) config */
		rp0 = (val >> FB_GFX_FMAX_AT_VMAX_2SS6EU_FUSE_SHIFT);
		break;
	case 16:
		/* (2 * 8) config */
	default:
		/* Setting (2 * 8) Min RP0 for any other combination */
		rp0 = (val >> FB_GFX_FMAX_AT_VMAX_2SS8EU_FUSE_SHIFT);
		break;
	}

	rp0 = (rp0 & FB_GFX_FREQ_FUSE_MASK);

	return rp0;
}

static int cherryview_rps_rpe_freq(struct drm_i915_private *dev_priv)
{
	u32 val, rpe;

	val = vlv_punit_read(dev_priv, PUNIT_GPU_DUTYCYCLE_REG);
	rpe = (val >> PUNIT_GPU_DUTYCYCLE_RPE_FREQ_SHIFT) & PUNIT_GPU_DUTYCYCLE_RPE_FREQ_MASK;

	return rpe;
}

static int cherryview_rps_guar_freq(struct drm_i915_private *dev_priv)
{
	u32 val, rp1;

	val = vlv_punit_read(dev_priv, FB_GFX_FMAX_AT_VMAX_FUSE);
	rp1 = (val & FB_GFX_FREQ_FUSE_MASK);

	return rp1;
}

static int valleyview_rps_guar_freq(struct drm_i915_private *dev_priv)
{
	u32 val, rp1;

	val = vlv_nc_read(dev_priv, IOSF_NC_FB_GFX_FREQ_FUSE);

	rp1 = (val & FB_GFX_FGUARANTEED_FREQ_FUSE_MASK) >> FB_GFX_FGUARANTEED_FREQ_FUSE_SHIFT;

	return rp1;
}

static int valleyview_rps_max_freq(struct drm_i915_private *dev_priv)
{
	u32 val, rp0;

	val = vlv_nc_read(dev_priv, IOSF_NC_FB_GFX_FREQ_FUSE);

	rp0 = (val & FB_GFX_MAX_FREQ_FUSE_MASK) >> FB_GFX_MAX_FREQ_FUSE_SHIFT;
	/* Clamp to max */
	rp0 = min_t(u32, rp0, 0xea);

	return rp0;
}

static int valleyview_rps_rpe_freq(struct drm_i915_private *dev_priv)
{
	u32 val, rpe;

	val = vlv_nc_read(dev_priv, IOSF_NC_FB_GFX_FMAX_FUSE_LO);
	rpe = (val & FB_FMAX_VMIN_FREQ_LO_MASK) >> FB_FMAX_VMIN_FREQ_LO_SHIFT;
	val = vlv_nc_read(dev_priv, IOSF_NC_FB_GFX_FMAX_FUSE_HI);
	rpe |= (val & FB_FMAX_VMIN_FREQ_HI_MASK) << 5;

	return rpe;
}

static int valleyview_rps_min_freq(struct drm_i915_private *dev_priv)
{
	return vlv_punit_read(dev_priv, PUNIT_REG_GPU_LFM) & 0xff;
}

/* Check that the pctx buffer wasn't move under us. */
static void valleyview_check_pctx(struct drm_i915_private *dev_priv)
{
	unsigned long pctx_addr = I915_READ(VLV_PCBR) & ~4095;

	WARN_ON(pctx_addr != dev_priv->mm.stolen_base +
			     dev_priv->vlv_pctx->stolen->start);
}


/* Check that the pcbr address is not empty. */
static void cherryview_check_pctx(struct drm_i915_private *dev_priv)
{
	unsigned long pctx_addr = I915_READ(VLV_PCBR) & ~4095;

	WARN_ON((pctx_addr >> VLV_PCBR_ADDR_SHIFT) == 0);
}

static void cherryview_setup_pctx(struct drm_device *dev)
{
	struct drm_i915_private *dev_priv = dev->dev_private;
	unsigned long pctx_paddr, paddr;
	struct i915_gtt *gtt = &dev_priv->gtt;
	u32 pcbr;
	int pctx_size = 32*1024;

	WARN_ON(!mutex_is_locked(&dev->struct_mutex));

	pcbr = I915_READ(VLV_PCBR);
	if ((pcbr >> VLV_PCBR_ADDR_SHIFT) == 0) {
		DRM_DEBUG_DRIVER("BIOS didn't set up PCBR, fixing up\n");
		paddr = (dev_priv->mm.stolen_base +
			 (gtt->stolen_size - pctx_size));

		pctx_paddr = (paddr & (~4095));
		I915_WRITE(VLV_PCBR, pctx_paddr);
	}

	DRM_DEBUG_DRIVER("PCBR: 0x%08x\n", I915_READ(VLV_PCBR));
}

static void valleyview_setup_pctx(struct drm_device *dev)
{
	struct drm_i915_private *dev_priv = dev->dev_private;
	struct drm_i915_gem_object *pctx;
	unsigned long pctx_paddr;
	u32 pcbr;
	int pctx_size = 24*1024;

	WARN_ON(!mutex_is_locked(&dev->struct_mutex));

	pcbr = I915_READ(VLV_PCBR);
	if (pcbr) {
		/* BIOS set it up already, grab the pre-alloc'd space */
		int pcbr_offset;

		pcbr_offset = (pcbr & (~4095)) - dev_priv->mm.stolen_base;
		pctx = i915_gem_object_create_stolen_for_preallocated(dev_priv->dev,
								      pcbr_offset,
								      I915_GTT_OFFSET_NONE,
								      pctx_size);
		goto out;
	}

	DRM_DEBUG_DRIVER("BIOS didn't set up PCBR, fixing up\n");

	/*
	 * From the Gunit register HAS:
	 * The Gfx driver is expected to program this register and ensure
	 * proper allocation within Gfx stolen memory.  For example, this
	 * register should be programmed such than the PCBR range does not
	 * overlap with other ranges, such as the frame buffer, protected
	 * memory, or any other relevant ranges.
	 */
	pctx = i915_gem_object_create_stolen(dev, pctx_size);
	if (!pctx) {
		DRM_DEBUG("not enough stolen space for PCTX, disabling\n");
		return;
	}

	pctx_paddr = dev_priv->mm.stolen_base + pctx->stolen->start;
	I915_WRITE(VLV_PCBR, pctx_paddr);

out:
	DRM_DEBUG_DRIVER("PCBR: 0x%08x\n", I915_READ(VLV_PCBR));
	dev_priv->vlv_pctx = pctx;
}

static void valleyview_cleanup_pctx(struct drm_device *dev)
{
	struct drm_i915_private *dev_priv = dev->dev_private;

	if (WARN_ON(!dev_priv->vlv_pctx))
		return;

	drm_gem_object_unreference(&dev_priv->vlv_pctx->base);
	dev_priv->vlv_pctx = NULL;
}

static void valleyview_init_gt_powersave(struct drm_device *dev)
{
	struct drm_i915_private *dev_priv = dev->dev_private;
	u32 val;

	valleyview_setup_pctx(dev);

	mutex_lock(&dev_priv->rps.hw_lock);

	val = vlv_punit_read(dev_priv, PUNIT_REG_GPU_FREQ_STS);
	switch ((val >> 6) & 3) {
	case 0:
	case 1:
		dev_priv->mem_freq = 800;
		break;
	case 2:
		dev_priv->mem_freq = 1066;
		break;
	case 3:
		dev_priv->mem_freq = 1333;
		break;
	}
	DRM_DEBUG_DRIVER("DDR speed: %d MHz\n", dev_priv->mem_freq);

	dev_priv->rps.max_freq = valleyview_rps_max_freq(dev_priv);
	dev_priv->rps.rp0_freq = dev_priv->rps.max_freq;
	DRM_DEBUG_DRIVER("max GPU freq: %d MHz (%u)\n",
			 intel_gpu_freq(dev_priv, dev_priv->rps.max_freq),
			 dev_priv->rps.max_freq);

	dev_priv->rps.efficient_freq = valleyview_rps_rpe_freq(dev_priv);
	DRM_DEBUG_DRIVER("RPe GPU freq: %d MHz (%u)\n",
			 intel_gpu_freq(dev_priv, dev_priv->rps.efficient_freq),
			 dev_priv->rps.efficient_freq);

	dev_priv->rps.rp1_freq = valleyview_rps_guar_freq(dev_priv);
	DRM_DEBUG_DRIVER("RP1(Guar Freq) GPU freq: %d MHz (%u)\n",
			 intel_gpu_freq(dev_priv, dev_priv->rps.rp1_freq),
			 dev_priv->rps.rp1_freq);

	dev_priv->rps.min_freq = valleyview_rps_min_freq(dev_priv);
	DRM_DEBUG_DRIVER("min GPU freq: %d MHz (%u)\n",
			 intel_gpu_freq(dev_priv, dev_priv->rps.min_freq),
			 dev_priv->rps.min_freq);

	dev_priv->rps.idle_freq = dev_priv->rps.min_freq;

	/* Preserve min/max settings in case of re-init */
	if (dev_priv->rps.max_freq_softlimit == 0)
		dev_priv->rps.max_freq_softlimit = dev_priv->rps.max_freq;

	if (dev_priv->rps.min_freq_softlimit == 0)
		dev_priv->rps.min_freq_softlimit = dev_priv->rps.min_freq;

	mutex_unlock(&dev_priv->rps.hw_lock);
}

static void cherryview_init_gt_powersave(struct drm_device *dev)
{
	struct drm_i915_private *dev_priv = dev->dev_private;
	u32 val;

	cherryview_setup_pctx(dev);

	mutex_lock(&dev_priv->rps.hw_lock);

	mutex_lock(&dev_priv->sb_lock);
	val = vlv_cck_read(dev_priv, CCK_FUSE_REG);
	mutex_unlock(&dev_priv->sb_lock);

	switch ((val >> 2) & 0x7) {
	case 3:
		dev_priv->mem_freq = 2000;
		break;
	default:
		dev_priv->mem_freq = 1600;
		break;
	}
	DRM_DEBUG_DRIVER("DDR speed: %d MHz\n", dev_priv->mem_freq);

	dev_priv->rps.max_freq = cherryview_rps_max_freq(dev_priv);
	dev_priv->rps.rp0_freq = dev_priv->rps.max_freq;
	DRM_DEBUG_DRIVER("max GPU freq: %d MHz (%u)\n",
			 intel_gpu_freq(dev_priv, dev_priv->rps.max_freq),
			 dev_priv->rps.max_freq);

	dev_priv->rps.efficient_freq = cherryview_rps_rpe_freq(dev_priv);
	DRM_DEBUG_DRIVER("RPe GPU freq: %d MHz (%u)\n",
			 intel_gpu_freq(dev_priv, dev_priv->rps.efficient_freq),
			 dev_priv->rps.efficient_freq);

	dev_priv->rps.rp1_freq = cherryview_rps_guar_freq(dev_priv);
	DRM_DEBUG_DRIVER("RP1(Guar) GPU freq: %d MHz (%u)\n",
			 intel_gpu_freq(dev_priv, dev_priv->rps.rp1_freq),
			 dev_priv->rps.rp1_freq);

	/* PUnit validated range is only [RPe, RP0] */
	dev_priv->rps.min_freq = dev_priv->rps.efficient_freq;
	DRM_DEBUG_DRIVER("min GPU freq: %d MHz (%u)\n",
			 intel_gpu_freq(dev_priv, dev_priv->rps.min_freq),
			 dev_priv->rps.min_freq);

	WARN_ONCE((dev_priv->rps.max_freq |
		   dev_priv->rps.efficient_freq |
		   dev_priv->rps.rp1_freq |
		   dev_priv->rps.min_freq) & 1,
		  "Odd GPU freq values\n");

	dev_priv->rps.idle_freq = dev_priv->rps.min_freq;

	/* Preserve min/max settings in case of re-init */
	if (dev_priv->rps.max_freq_softlimit == 0)
		dev_priv->rps.max_freq_softlimit = dev_priv->rps.max_freq;

	if (dev_priv->rps.min_freq_softlimit == 0)
		dev_priv->rps.min_freq_softlimit = dev_priv->rps.min_freq;

	mutex_unlock(&dev_priv->rps.hw_lock);
}

static void valleyview_cleanup_gt_powersave(struct drm_device *dev)
{
	valleyview_cleanup_pctx(dev);
}

static void cherryview_enable_rps(struct drm_device *dev)
{
	struct drm_i915_private *dev_priv = dev->dev_private;
	struct intel_engine_cs *ring;
	u32 gtfifodbg, val, rc6_mode = 0, pcbr;
	int i;

	WARN_ON(!mutex_is_locked(&dev_priv->rps.hw_lock));

	gtfifodbg = I915_READ(GTFIFODBG);
	if (gtfifodbg) {
		DRM_DEBUG_DRIVER("GT fifo had a previous error %x\n",
				 gtfifodbg);
		I915_WRITE(GTFIFODBG, gtfifodbg);
	}

	cherryview_check_pctx(dev_priv);

	/* 1a & 1b: Get forcewake during program sequence. Although the driver
	 * hasn't enabled a state yet where we need forcewake, BIOS may have.*/
	intel_uncore_forcewake_get(dev_priv, FORCEWAKE_ALL);

	/*  Disable RC states. */
	I915_WRITE(GEN6_RC_CONTROL, 0);

	/* 2a: Program RC6 thresholds.*/
	I915_WRITE(GEN6_RC6_WAKE_RATE_LIMIT, 40 << 16);
	I915_WRITE(GEN6_RC_EVALUATION_INTERVAL, 125000); /* 12500 * 1280ns */
	I915_WRITE(GEN6_RC_IDLE_HYSTERSIS, 25); /* 25 * 1280ns */

	for_each_ring(ring, dev_priv, i)
		I915_WRITE(RING_MAX_IDLE(ring->mmio_base), 10);
	I915_WRITE(GEN6_RC_SLEEP, 0);

	/* TO threshold set to 500 us ( 0x186 * 1.28 us) */
	I915_WRITE(GEN6_RC6_THRESHOLD, 0x186);

	/* allows RC6 residency counter to work */
	I915_WRITE(VLV_COUNTER_CONTROL,
		   _MASKED_BIT_ENABLE(VLV_COUNT_RANGE_HIGH |
				      VLV_MEDIA_RC6_COUNT_EN |
				      VLV_RENDER_RC6_COUNT_EN));

	/* For now we assume BIOS is allocating and populating the PCBR  */
	pcbr = I915_READ(VLV_PCBR);

	/* 3: Enable RC6 */
	if ((intel_enable_rc6(dev) & INTEL_RC6_ENABLE) &&
						(pcbr >> VLV_PCBR_ADDR_SHIFT))
		rc6_mode = GEN7_RC_CTL_TO_MODE;

	I915_WRITE(GEN6_RC_CONTROL, rc6_mode);

	/* 4 Program defaults and thresholds for RPS*/
	I915_WRITE(GEN6_RP_DOWN_TIMEOUT, 1000000);
	I915_WRITE(GEN6_RP_UP_THRESHOLD, 59400);
	I915_WRITE(GEN6_RP_DOWN_THRESHOLD, 245000);
	I915_WRITE(GEN6_RP_UP_EI, 66000);
	I915_WRITE(GEN6_RP_DOWN_EI, 350000);

	I915_WRITE(GEN6_RP_IDLE_HYSTERSIS, 10);

	/* 5: Enable RPS */
	I915_WRITE(GEN6_RP_CONTROL,
		   GEN6_RP_MEDIA_HW_NORMAL_MODE |
		   GEN6_RP_MEDIA_IS_GFX |
		   GEN6_RP_ENABLE |
		   GEN6_RP_UP_BUSY_AVG |
		   GEN6_RP_DOWN_IDLE_AVG);

	/* Setting Fixed Bias */
	val = VLV_OVERRIDE_EN |
		  VLV_SOC_TDP_EN |
		  CHV_BIAS_CPU_50_SOC_50;
	vlv_punit_write(dev_priv, VLV_TURBO_SOC_OVERRIDE, val);

	val = vlv_punit_read(dev_priv, PUNIT_REG_GPU_FREQ_STS);

	/* RPS code assumes GPLL is used */
	WARN_ONCE((val & GPLLENABLE) == 0, "GPLL not enabled\n");

	DRM_DEBUG_DRIVER("GPLL enabled? %s\n", yesno(val & GPLLENABLE));
	DRM_DEBUG_DRIVER("GPU status: 0x%08x\n", val);

	dev_priv->rps.cur_freq = (val >> 8) & 0xff;
	DRM_DEBUG_DRIVER("current GPU freq: %d MHz (%u)\n",
			 intel_gpu_freq(dev_priv, dev_priv->rps.cur_freq),
			 dev_priv->rps.cur_freq);

	DRM_DEBUG_DRIVER("setting GPU freq to %d MHz (%u)\n",
			 intel_gpu_freq(dev_priv, dev_priv->rps.efficient_freq),
			 dev_priv->rps.efficient_freq);

	valleyview_set_rps(dev_priv->dev, dev_priv->rps.efficient_freq);

	intel_uncore_forcewake_put(dev_priv, FORCEWAKE_ALL);
}

static void valleyview_enable_rps(struct drm_device *dev)
{
	struct drm_i915_private *dev_priv = dev->dev_private;
	struct intel_engine_cs *ring;
	u32 gtfifodbg, val, rc6_mode = 0;
	int i;

	WARN_ON(!mutex_is_locked(&dev_priv->rps.hw_lock));

	valleyview_check_pctx(dev_priv);

	if ((gtfifodbg = I915_READ(GTFIFODBG))) {
		DRM_DEBUG_DRIVER("GT fifo had a previous error %x\n",
				 gtfifodbg);
		I915_WRITE(GTFIFODBG, gtfifodbg);
	}

	/* If VLV, Forcewake all wells, else re-direct to regular path */
	intel_uncore_forcewake_get(dev_priv, FORCEWAKE_ALL);

	/*  Disable RC states. */
	I915_WRITE(GEN6_RC_CONTROL, 0);

	I915_WRITE(GEN6_RP_DOWN_TIMEOUT, 1000000);
	I915_WRITE(GEN6_RP_UP_THRESHOLD, 59400);
	I915_WRITE(GEN6_RP_DOWN_THRESHOLD, 245000);
	I915_WRITE(GEN6_RP_UP_EI, 66000);
	I915_WRITE(GEN6_RP_DOWN_EI, 350000);

	I915_WRITE(GEN6_RP_IDLE_HYSTERSIS, 10);

	I915_WRITE(GEN6_RP_CONTROL,
		   GEN6_RP_MEDIA_TURBO |
		   GEN6_RP_MEDIA_HW_NORMAL_MODE |
		   GEN6_RP_MEDIA_IS_GFX |
		   GEN6_RP_ENABLE |
		   GEN6_RP_UP_BUSY_AVG |
		   GEN6_RP_DOWN_IDLE_CONT);

	I915_WRITE(GEN6_RC6_WAKE_RATE_LIMIT, 0x00280000);
	I915_WRITE(GEN6_RC_EVALUATION_INTERVAL, 125000);
	I915_WRITE(GEN6_RC_IDLE_HYSTERSIS, 25);

	for_each_ring(ring, dev_priv, i)
		I915_WRITE(RING_MAX_IDLE(ring->mmio_base), 10);

	I915_WRITE(GEN6_RC6_THRESHOLD, 0x557);

	/* allows RC6 residency counter to work */
	I915_WRITE(VLV_COUNTER_CONTROL,
		   _MASKED_BIT_ENABLE(VLV_MEDIA_RC0_COUNT_EN |
				      VLV_RENDER_RC0_COUNT_EN |
				      VLV_MEDIA_RC6_COUNT_EN |
				      VLV_RENDER_RC6_COUNT_EN));

	if (intel_enable_rc6(dev) & INTEL_RC6_ENABLE)
		rc6_mode = GEN7_RC_CTL_TO_MODE | VLV_RC_CTL_CTX_RST_PARALLEL;

	intel_print_rc6_info(dev, rc6_mode);

	I915_WRITE(GEN6_RC_CONTROL, rc6_mode);

	/* Setting Fixed Bias */
	val = VLV_OVERRIDE_EN |
		  VLV_SOC_TDP_EN |
		  VLV_BIAS_CPU_125_SOC_875;
	vlv_punit_write(dev_priv, VLV_TURBO_SOC_OVERRIDE, val);

	val = vlv_punit_read(dev_priv, PUNIT_REG_GPU_FREQ_STS);

	/* RPS code assumes GPLL is used */
	WARN_ONCE((val & GPLLENABLE) == 0, "GPLL not enabled\n");

	DRM_DEBUG_DRIVER("GPLL enabled? %s\n", yesno(val & GPLLENABLE));
	DRM_DEBUG_DRIVER("GPU status: 0x%08x\n", val);

	dev_priv->rps.cur_freq = (val >> 8) & 0xff;
	DRM_DEBUG_DRIVER("current GPU freq: %d MHz (%u)\n",
			 intel_gpu_freq(dev_priv, dev_priv->rps.cur_freq),
			 dev_priv->rps.cur_freq);

	DRM_DEBUG_DRIVER("setting GPU freq to %d MHz (%u)\n",
			 intel_gpu_freq(dev_priv, dev_priv->rps.efficient_freq),
			 dev_priv->rps.efficient_freq);

	valleyview_set_rps(dev_priv->dev, dev_priv->rps.efficient_freq);

	intel_uncore_forcewake_put(dev_priv, FORCEWAKE_ALL);
}

static unsigned long intel_pxfreq(u32 vidfreq)
{
	unsigned long freq;
	int div = (vidfreq & 0x3f0000) >> 16;
	int post = (vidfreq & 0x3000) >> 12;
	int pre = (vidfreq & 0x7);

	if (!pre)
		return 0;

	freq = ((div * 133333) / ((1<<post) * pre));

	return freq;
}

static const struct cparams {
	u16 i;
	u16 t;
	u16 m;
	u16 c;
} cparams[] = {
	{ 1, 1333, 301, 28664 },
	{ 1, 1066, 294, 24460 },
	{ 1, 800, 294, 25192 },
	{ 0, 1333, 276, 27605 },
	{ 0, 1066, 276, 27605 },
	{ 0, 800, 231, 23784 },
};

static unsigned long __i915_chipset_val(struct drm_i915_private *dev_priv)
{
	u64 total_count, diff, ret;
	u32 count1, count2, count3, m = 0, c = 0;
	unsigned long now = jiffies_to_msecs(jiffies), diff1;
	int i;

	assert_spin_locked(&mchdev_lock);

	diff1 = now - dev_priv->ips.last_time1;

	/* Prevent division-by-zero if we are asking too fast.
	 * Also, we don't get interesting results if we are polling
	 * faster than once in 10ms, so just return the saved value
	 * in such cases.
	 */
	if (diff1 <= 10)
		return dev_priv->ips.chipset_power;

	count1 = I915_READ(DMIEC);
	count2 = I915_READ(DDREC);
	count3 = I915_READ(CSIEC);

	total_count = count1 + count2 + count3;

	/* FIXME: handle per-counter overflow */
	if (total_count < dev_priv->ips.last_count1) {
		diff = ~0UL - dev_priv->ips.last_count1;
		diff += total_count;
	} else {
		diff = total_count - dev_priv->ips.last_count1;
	}

	for (i = 0; i < ARRAY_SIZE(cparams); i++) {
		if (cparams[i].i == dev_priv->ips.c_m &&
		    cparams[i].t == dev_priv->ips.r_t) {
			m = cparams[i].m;
			c = cparams[i].c;
			break;
		}
	}

	diff = div_u64(diff, diff1);
	ret = ((m * diff) + c);
	ret = div_u64(ret, 10);

	dev_priv->ips.last_count1 = total_count;
	dev_priv->ips.last_time1 = now;

	dev_priv->ips.chipset_power = ret;

	return ret;
}

unsigned long i915_chipset_val(struct drm_i915_private *dev_priv)
{
	struct drm_device *dev = dev_priv->dev;
	unsigned long val;

	if (INTEL_INFO(dev)->gen != 5)
		return 0;

	spin_lock_irq(&mchdev_lock);

	val = __i915_chipset_val(dev_priv);

	spin_unlock_irq(&mchdev_lock);

	return val;
}

unsigned long i915_mch_val(struct drm_i915_private *dev_priv)
{
	unsigned long m, x, b;
	u32 tsfs;

	tsfs = I915_READ(TSFS);

	m = ((tsfs & TSFS_SLOPE_MASK) >> TSFS_SLOPE_SHIFT);
	x = I915_READ8(TR1);

	b = tsfs & TSFS_INTR_MASK;

	return ((m * x) / 127) - b;
}

static int _pxvid_to_vd(u8 pxvid)
{
	if (pxvid == 0)
		return 0;

	if (pxvid >= 8 && pxvid < 31)
		pxvid = 31;

	return (pxvid + 2) * 125;
}

static u32 pvid_to_extvid(struct drm_i915_private *dev_priv, u8 pxvid)
{
	struct drm_device *dev = dev_priv->dev;
	const int vd = _pxvid_to_vd(pxvid);
	const int vm = vd - 1125;

	if (INTEL_INFO(dev)->is_mobile)
		return vm > 0 ? vm : 0;

	return vd;
}

static void __i915_update_gfx_val(struct drm_i915_private *dev_priv)
{
	u64 now, diff, diffms;
	u32 count;

	assert_spin_locked(&mchdev_lock);

	now = ktime_get_raw_ns();
	diffms = now - dev_priv->ips.last_time2;
	do_div(diffms, NSEC_PER_MSEC);

	/* Don't divide by 0 */
	if (!diffms)
		return;

	count = I915_READ(GFXEC);

	if (count < dev_priv->ips.last_count2) {
		diff = ~0UL - dev_priv->ips.last_count2;
		diff += count;
	} else {
		diff = count - dev_priv->ips.last_count2;
	}

	dev_priv->ips.last_count2 = count;
	dev_priv->ips.last_time2 = now;

	/* More magic constants... */
	diff = diff * 1181;
	diff = div_u64(diff, diffms * 10);
	dev_priv->ips.gfx_power = diff;
}

void i915_update_gfx_val(struct drm_i915_private *dev_priv)
{
	struct drm_device *dev = dev_priv->dev;

	if (INTEL_INFO(dev)->gen != 5)
		return;

	spin_lock_irq(&mchdev_lock);

	__i915_update_gfx_val(dev_priv);

	spin_unlock_irq(&mchdev_lock);
}

static unsigned long __i915_gfx_val(struct drm_i915_private *dev_priv)
{
	unsigned long t, corr, state1, corr2, state2;
	u32 pxvid, ext_v;

	assert_spin_locked(&mchdev_lock);

	pxvid = I915_READ(PXVFREQ(dev_priv->rps.cur_freq));
	pxvid = (pxvid >> 24) & 0x7f;
	ext_v = pvid_to_extvid(dev_priv, pxvid);

	state1 = ext_v;

	t = i915_mch_val(dev_priv);

	/* Revel in the empirically derived constants */

	/* Correction factor in 1/100000 units */
	if (t > 80)
		corr = ((t * 2349) + 135940);
	else if (t >= 50)
		corr = ((t * 964) + 29317);
	else /* < 50 */
		corr = ((t * 301) + 1004);

	corr = corr * ((150142 * state1) / 10000 - 78642);
	corr /= 100000;
	corr2 = (corr * dev_priv->ips.corr);

	state2 = (corr2 * state1) / 10000;
	state2 /= 100; /* convert to mW */

	__i915_update_gfx_val(dev_priv);

	return dev_priv->ips.gfx_power + state2;
}

unsigned long i915_gfx_val(struct drm_i915_private *dev_priv)
{
	struct drm_device *dev = dev_priv->dev;
	unsigned long val;

	if (INTEL_INFO(dev)->gen != 5)
		return 0;

	spin_lock_irq(&mchdev_lock);

	val = __i915_gfx_val(dev_priv);

	spin_unlock_irq(&mchdev_lock);

	return val;
}

/**
 * i915_read_mch_val - return value for IPS use
 *
 * Calculate and return a value for the IPS driver to use when deciding whether
 * we have thermal and power headroom to increase CPU or GPU power budget.
 */
unsigned long i915_read_mch_val(void)
{
	struct drm_i915_private *dev_priv;
	unsigned long chipset_val, graphics_val, ret = 0;

	spin_lock_irq(&mchdev_lock);
	if (!i915_mch_dev)
		goto out_unlock;
	dev_priv = i915_mch_dev;

	chipset_val = __i915_chipset_val(dev_priv);
	graphics_val = __i915_gfx_val(dev_priv);

	ret = chipset_val + graphics_val;

out_unlock:
	spin_unlock_irq(&mchdev_lock);

	return ret;
}
EXPORT_SYMBOL_GPL(i915_read_mch_val);

/**
 * i915_gpu_raise - raise GPU frequency limit
 *
 * Raise the limit; IPS indicates we have thermal headroom.
 */
bool i915_gpu_raise(void)
{
	struct drm_i915_private *dev_priv;
	bool ret = true;

	spin_lock_irq(&mchdev_lock);
	if (!i915_mch_dev) {
		ret = false;
		goto out_unlock;
	}
	dev_priv = i915_mch_dev;

	if (dev_priv->ips.max_delay > dev_priv->ips.fmax)
		dev_priv->ips.max_delay--;

out_unlock:
	spin_unlock_irq(&mchdev_lock);

	return ret;
}
EXPORT_SYMBOL_GPL(i915_gpu_raise);

/**
 * i915_gpu_lower - lower GPU frequency limit
 *
 * IPS indicates we're close to a thermal limit, so throttle back the GPU
 * frequency maximum.
 */
bool i915_gpu_lower(void)
{
	struct drm_i915_private *dev_priv;
	bool ret = true;

	spin_lock_irq(&mchdev_lock);
	if (!i915_mch_dev) {
		ret = false;
		goto out_unlock;
	}
	dev_priv = i915_mch_dev;

	if (dev_priv->ips.max_delay < dev_priv->ips.min_delay)
		dev_priv->ips.max_delay++;

out_unlock:
	spin_unlock_irq(&mchdev_lock);

	return ret;
}
EXPORT_SYMBOL_GPL(i915_gpu_lower);

/**
 * i915_gpu_busy - indicate GPU business to IPS
 *
 * Tell the IPS driver whether or not the GPU is busy.
 */
bool i915_gpu_busy(void)
{
	struct drm_i915_private *dev_priv;
	struct intel_engine_cs *ring;
	bool ret = false;
	int i;

	spin_lock_irq(&mchdev_lock);
	if (!i915_mch_dev)
		goto out_unlock;
	dev_priv = i915_mch_dev;

	for_each_ring(ring, dev_priv, i)
		ret |= !list_empty(&ring->request_list);

out_unlock:
	spin_unlock_irq(&mchdev_lock);

	return ret;
}
EXPORT_SYMBOL_GPL(i915_gpu_busy);

/**
 * i915_gpu_turbo_disable - disable graphics turbo
 *
 * Disable graphics turbo by resetting the max frequency and setting the
 * current frequency to the default.
 */
bool i915_gpu_turbo_disable(void)
{
	struct drm_i915_private *dev_priv;
	bool ret = true;

	spin_lock_irq(&mchdev_lock);
	if (!i915_mch_dev) {
		ret = false;
		goto out_unlock;
	}
	dev_priv = i915_mch_dev;

	dev_priv->ips.max_delay = dev_priv->ips.fstart;

	if (!ironlake_set_drps(dev_priv->dev, dev_priv->ips.fstart))
		ret = false;

out_unlock:
	spin_unlock_irq(&mchdev_lock);

	return ret;
}
EXPORT_SYMBOL_GPL(i915_gpu_turbo_disable);

/**
 * Tells the intel_ips driver that the i915 driver is now loaded, if
 * IPS got loaded first.
 *
 * This awkward dance is so that neither module has to depend on the
 * other in order for IPS to do the appropriate communication of
 * GPU turbo limits to i915.
 */
static void
ips_ping_for_i915_load(void)
{
	void (*link)(void);

	link = symbol_get(ips_link_to_i915_driver);
	if (link) {
		link();
		symbol_put(ips_link_to_i915_driver);
	}
}

void intel_gpu_ips_init(struct drm_i915_private *dev_priv)
{
	/* We only register the i915 ips part with intel-ips once everything is
	 * set up, to avoid intel-ips sneaking in and reading bogus values. */
	spin_lock_irq(&mchdev_lock);
	i915_mch_dev = dev_priv;
	spin_unlock_irq(&mchdev_lock);

	ips_ping_for_i915_load();
}

void intel_gpu_ips_teardown(void)
{
	spin_lock_irq(&mchdev_lock);
	i915_mch_dev = NULL;
	spin_unlock_irq(&mchdev_lock);
}

static void intel_init_emon(struct drm_device *dev)
{
	struct drm_i915_private *dev_priv = dev->dev_private;
	u32 lcfuse;
	u8 pxw[16];
	int i;

	/* Disable to program */
	I915_WRITE(ECR, 0);
	POSTING_READ(ECR);

	/* Program energy weights for various events */
	I915_WRITE(SDEW, 0x15040d00);
	I915_WRITE(CSIEW0, 0x007f0000);
	I915_WRITE(CSIEW1, 0x1e220004);
	I915_WRITE(CSIEW2, 0x04000004);

	for (i = 0; i < 5; i++)
		I915_WRITE(PEW(i), 0);
	for (i = 0; i < 3; i++)
		I915_WRITE(DEW(i), 0);

	/* Program P-state weights to account for frequency power adjustment */
	for (i = 0; i < 16; i++) {
		u32 pxvidfreq = I915_READ(PXVFREQ(i));
		unsigned long freq = intel_pxfreq(pxvidfreq);
		unsigned long vid = (pxvidfreq & PXVFREQ_PX_MASK) >>
			PXVFREQ_PX_SHIFT;
		unsigned long val;

		val = vid * vid;
		val *= (freq / 1000);
		val *= 255;
		val /= (127*127*900);
		if (val > 0xff)
			DRM_ERROR("bad pxval: %ld\n", val);
		pxw[i] = val;
	}
	/* Render standby states get 0 weight */
	pxw[14] = 0;
	pxw[15] = 0;

	for (i = 0; i < 4; i++) {
		u32 val = (pxw[i*4] << 24) | (pxw[(i*4)+1] << 16) |
			(pxw[(i*4)+2] << 8) | (pxw[(i*4)+3]);
		I915_WRITE(PXW(i), val);
	}

	/* Adjust magic regs to magic values (more experimental results) */
	I915_WRITE(OGW0, 0);
	I915_WRITE(OGW1, 0);
	I915_WRITE(EG0, 0x00007f00);
	I915_WRITE(EG1, 0x0000000e);
	I915_WRITE(EG2, 0x000e0000);
	I915_WRITE(EG3, 0x68000300);
	I915_WRITE(EG4, 0x42000000);
	I915_WRITE(EG5, 0x00140031);
	I915_WRITE(EG6, 0);
	I915_WRITE(EG7, 0);

	for (i = 0; i < 8; i++)
		I915_WRITE(PXWL(i), 0);

	/* Enable PMON + select events */
	I915_WRITE(ECR, 0x80000019);

	lcfuse = I915_READ(LCFUSE02);

	dev_priv->ips.corr = (lcfuse & LCFUSE_HIV_MASK);
}

void intel_init_gt_powersave(struct drm_device *dev)
{
	i915.enable_rc6 = sanitize_rc6_option(dev, i915.enable_rc6);

	if (IS_CHERRYVIEW(dev))
		cherryview_init_gt_powersave(dev);
	else if (IS_VALLEYVIEW(dev))
		valleyview_init_gt_powersave(dev);
}

void intel_cleanup_gt_powersave(struct drm_device *dev)
{
	if (IS_CHERRYVIEW(dev))
		return;
	else if (IS_VALLEYVIEW(dev))
		valleyview_cleanup_gt_powersave(dev);
}

static void gen6_suspend_rps(struct drm_device *dev)
{
	struct drm_i915_private *dev_priv = dev->dev_private;

	flush_delayed_work(&dev_priv->rps.delayed_resume_work);

	gen6_disable_rps_interrupts(dev);
}

/**
 * intel_suspend_gt_powersave - suspend PM work and helper threads
 * @dev: drm device
 *
 * We don't want to disable RC6 or other features here, we just want
 * to make sure any work we've queued has finished and won't bother
 * us while we're suspended.
 */
void intel_suspend_gt_powersave(struct drm_device *dev)
{
	struct drm_i915_private *dev_priv = dev->dev_private;

	if (INTEL_INFO(dev)->gen < 6)
		return;

	gen6_suspend_rps(dev);

	/* Force GPU to min freq during suspend */
	gen6_rps_idle(dev_priv);
}

void intel_disable_gt_powersave(struct drm_device *dev)
{
	struct drm_i915_private *dev_priv = dev->dev_private;

	if (IS_IRONLAKE_M(dev)) {
		ironlake_disable_drps(dev);
	} else if (INTEL_INFO(dev)->gen >= 6) {
		intel_suspend_gt_powersave(dev);

		mutex_lock(&dev_priv->rps.hw_lock);
		if (INTEL_INFO(dev)->gen >= 9)
			gen9_disable_rps(dev);
		else if (IS_CHERRYVIEW(dev))
			cherryview_disable_rps(dev);
		else if (IS_VALLEYVIEW(dev))
			valleyview_disable_rps(dev);
		else
			gen6_disable_rps(dev);

		dev_priv->rps.enabled = false;
		mutex_unlock(&dev_priv->rps.hw_lock);
	}
}

static void intel_gen6_powersave_work(struct work_struct *work)
{
	struct drm_i915_private *dev_priv =
		container_of(work, struct drm_i915_private,
			     rps.delayed_resume_work.work);
	struct drm_device *dev = dev_priv->dev;

	mutex_lock(&dev_priv->rps.hw_lock);

	gen6_reset_rps_interrupts(dev);

	if (IS_CHERRYVIEW(dev)) {
		cherryview_enable_rps(dev);
	} else if (IS_VALLEYVIEW(dev)) {
		valleyview_enable_rps(dev);
	} else if (INTEL_INFO(dev)->gen >= 9) {
		gen9_enable_rc6(dev);
		gen9_enable_rps(dev);
		if (IS_SKYLAKE(dev) || IS_KABYLAKE(dev))
			__gen6_update_ring_freq(dev);
	} else if (IS_BROADWELL(dev)) {
		gen8_enable_rps(dev);
		__gen6_update_ring_freq(dev);
	} else {
		gen6_enable_rps(dev);
		__gen6_update_ring_freq(dev);
	}

	WARN_ON(dev_priv->rps.max_freq < dev_priv->rps.min_freq);
	WARN_ON(dev_priv->rps.idle_freq > dev_priv->rps.max_freq);

	WARN_ON(dev_priv->rps.efficient_freq < dev_priv->rps.min_freq);
	WARN_ON(dev_priv->rps.efficient_freq > dev_priv->rps.max_freq);

	dev_priv->rps.enabled = true;

	gen6_enable_rps_interrupts(dev);

	mutex_unlock(&dev_priv->rps.hw_lock);

	intel_runtime_pm_put(dev_priv);
}

void intel_enable_gt_powersave(struct drm_device *dev)
{
	struct drm_i915_private *dev_priv = dev->dev_private;

	/* Powersaving is controlled by the host when inside a VM */
	if (intel_vgpu_active(dev))
		return;

	if (IS_IRONLAKE_M(dev)) {
		mutex_lock(&dev->struct_mutex);
		ironlake_enable_drps(dev);
		intel_init_emon(dev);
		mutex_unlock(&dev->struct_mutex);
	} else if (INTEL_INFO(dev)->gen >= 6) {
		/*
		 * PCU communication is slow and this doesn't need to be
		 * done at any specific time, so do this out of our fast path
		 * to make resume and init faster.
		 *
		 * We depend on the HW RC6 power context save/restore
		 * mechanism when entering D3 through runtime PM suspend. So
		 * disable RPM until RPS/RC6 is properly setup. We can only
		 * get here via the driver load/system resume/runtime resume
		 * paths, so the _noresume version is enough (and in case of
		 * runtime resume it's necessary).
		 */
		if (schedule_delayed_work(&dev_priv->rps.delayed_resume_work,
					   round_jiffies_up_relative(HZ)))
			intel_runtime_pm_get_noresume(dev_priv);
	}
}

void intel_reset_gt_powersave(struct drm_device *dev)
{
	struct drm_i915_private *dev_priv = dev->dev_private;

	if (INTEL_INFO(dev)->gen < 6)
		return;

	gen6_suspend_rps(dev);
	dev_priv->rps.enabled = false;
}

static void ibx_init_clock_gating(struct drm_device *dev)
{
	struct drm_i915_private *dev_priv = dev->dev_private;

	/*
	 * On Ibex Peak and Cougar Point, we need to disable clock
	 * gating for the panel power sequencer or it will fail to
	 * start up when no ports are active.
	 */
	I915_WRITE(SOUTH_DSPCLK_GATE_D, PCH_DPLSUNIT_CLOCK_GATE_DISABLE);
}

static void g4x_disable_trickle_feed(struct drm_device *dev)
{
	struct drm_i915_private *dev_priv = dev->dev_private;
	enum pipe pipe;

	for_each_pipe(dev_priv, pipe) {
		I915_WRITE(DSPCNTR(pipe),
			   I915_READ(DSPCNTR(pipe)) |
			   DISPPLANE_TRICKLE_FEED_DISABLE);

		I915_WRITE(DSPSURF(pipe), I915_READ(DSPSURF(pipe)));
		POSTING_READ(DSPSURF(pipe));
	}
}

static void ilk_init_lp_watermarks(struct drm_device *dev)
{
	struct drm_i915_private *dev_priv = dev->dev_private;

	I915_WRITE(WM3_LP_ILK, I915_READ(WM3_LP_ILK) & ~WM1_LP_SR_EN);
	I915_WRITE(WM2_LP_ILK, I915_READ(WM2_LP_ILK) & ~WM1_LP_SR_EN);
	I915_WRITE(WM1_LP_ILK, I915_READ(WM1_LP_ILK) & ~WM1_LP_SR_EN);

	/*
	 * Don't touch WM1S_LP_EN here.
	 * Doing so could cause underruns.
	 */
}

static void ironlake_init_clock_gating(struct drm_device *dev)
{
	struct drm_i915_private *dev_priv = dev->dev_private;
	uint32_t dspclk_gate = ILK_VRHUNIT_CLOCK_GATE_DISABLE;

	/*
	 * Required for FBC
	 * WaFbcDisableDpfcClockGating:ilk
	 */
	dspclk_gate |= ILK_DPFCRUNIT_CLOCK_GATE_DISABLE |
		   ILK_DPFCUNIT_CLOCK_GATE_DISABLE |
		   ILK_DPFDUNIT_CLOCK_GATE_ENABLE;

	I915_WRITE(PCH_3DCGDIS0,
		   MARIUNIT_CLOCK_GATE_DISABLE |
		   SVSMUNIT_CLOCK_GATE_DISABLE);
	I915_WRITE(PCH_3DCGDIS1,
		   VFMUNIT_CLOCK_GATE_DISABLE);

	/*
	 * According to the spec the following bits should be set in
	 * order to enable memory self-refresh
	 * The bit 22/21 of 0x42004
	 * The bit 5 of 0x42020
	 * The bit 15 of 0x45000
	 */
	I915_WRITE(ILK_DISPLAY_CHICKEN2,
		   (I915_READ(ILK_DISPLAY_CHICKEN2) |
		    ILK_DPARB_GATE | ILK_VSDPFD_FULL));
	dspclk_gate |= ILK_DPARBUNIT_CLOCK_GATE_ENABLE;
	I915_WRITE(DISP_ARB_CTL,
		   (I915_READ(DISP_ARB_CTL) |
		    DISP_FBC_WM_DIS));

	ilk_init_lp_watermarks(dev);

	/*
	 * Based on the document from hardware guys the following bits
	 * should be set unconditionally in order to enable FBC.
	 * The bit 22 of 0x42000
	 * The bit 22 of 0x42004
	 * The bit 7,8,9 of 0x42020.
	 */
	if (IS_IRONLAKE_M(dev)) {
		/* WaFbcAsynchFlipDisableFbcQueue:ilk */
		I915_WRITE(ILK_DISPLAY_CHICKEN1,
			   I915_READ(ILK_DISPLAY_CHICKEN1) |
			   ILK_FBCQ_DIS);
		I915_WRITE(ILK_DISPLAY_CHICKEN2,
			   I915_READ(ILK_DISPLAY_CHICKEN2) |
			   ILK_DPARB_GATE);
	}

	I915_WRITE(ILK_DSPCLK_GATE_D, dspclk_gate);

	I915_WRITE(ILK_DISPLAY_CHICKEN2,
		   I915_READ(ILK_DISPLAY_CHICKEN2) |
		   ILK_ELPIN_409_SELECT);
	I915_WRITE(_3D_CHICKEN2,
		   _3D_CHICKEN2_WM_READ_PIPELINED << 16 |
		   _3D_CHICKEN2_WM_READ_PIPELINED);

	/* WaDisableRenderCachePipelinedFlush:ilk */
	I915_WRITE(CACHE_MODE_0,
		   _MASKED_BIT_ENABLE(CM0_PIPELINED_RENDER_FLUSH_DISABLE));

	/* WaDisable_RenderCache_OperationalFlush:ilk */
	I915_WRITE(CACHE_MODE_0, _MASKED_BIT_DISABLE(RC_OP_FLUSH_ENABLE));

	g4x_disable_trickle_feed(dev);

	ibx_init_clock_gating(dev);
}

static void cpt_init_clock_gating(struct drm_device *dev)
{
	struct drm_i915_private *dev_priv = dev->dev_private;
	int pipe;
	uint32_t val;

	/*
	 * On Ibex Peak and Cougar Point, we need to disable clock
	 * gating for the panel power sequencer or it will fail to
	 * start up when no ports are active.
	 */
	I915_WRITE(SOUTH_DSPCLK_GATE_D, PCH_DPLSUNIT_CLOCK_GATE_DISABLE |
		   PCH_DPLUNIT_CLOCK_GATE_DISABLE |
		   PCH_CPUNIT_CLOCK_GATE_DISABLE);
	I915_WRITE(SOUTH_CHICKEN2, I915_READ(SOUTH_CHICKEN2) |
		   DPLS_EDP_PPS_FIX_DIS);
	/* The below fixes the weird display corruption, a few pixels shifted
	 * downward, on (only) LVDS of some HP laptops with IVY.
	 */
	for_each_pipe(dev_priv, pipe) {
		val = I915_READ(TRANS_CHICKEN2(pipe));
		val |= TRANS_CHICKEN2_TIMING_OVERRIDE;
		val &= ~TRANS_CHICKEN2_FDI_POLARITY_REVERSED;
		if (dev_priv->vbt.fdi_rx_polarity_inverted)
			val |= TRANS_CHICKEN2_FDI_POLARITY_REVERSED;
		val &= ~TRANS_CHICKEN2_FRAME_START_DELAY_MASK;
		val &= ~TRANS_CHICKEN2_DISABLE_DEEP_COLOR_COUNTER;
		val &= ~TRANS_CHICKEN2_DISABLE_DEEP_COLOR_MODESWITCH;
		I915_WRITE(TRANS_CHICKEN2(pipe), val);
	}
	/* WADP0ClockGatingDisable */
	for_each_pipe(dev_priv, pipe) {
		I915_WRITE(TRANS_CHICKEN1(pipe),
			   TRANS_CHICKEN1_DP0UNIT_GC_DISABLE);
	}
}

static void gen6_check_mch_setup(struct drm_device *dev)
{
	struct drm_i915_private *dev_priv = dev->dev_private;
	uint32_t tmp;

	tmp = I915_READ(MCH_SSKPD);
	if ((tmp & MCH_SSKPD_WM0_MASK) != MCH_SSKPD_WM0_VAL)
		DRM_DEBUG_KMS("Wrong MCH_SSKPD value: 0x%08x This can cause underruns.\n",
			      tmp);
}

static void gen6_init_clock_gating(struct drm_device *dev)
{
	struct drm_i915_private *dev_priv = dev->dev_private;
	uint32_t dspclk_gate = ILK_VRHUNIT_CLOCK_GATE_DISABLE;

	I915_WRITE(ILK_DSPCLK_GATE_D, dspclk_gate);

	I915_WRITE(ILK_DISPLAY_CHICKEN2,
		   I915_READ(ILK_DISPLAY_CHICKEN2) |
		   ILK_ELPIN_409_SELECT);

	/* WaDisableHiZPlanesWhenMSAAEnabled:snb */
	I915_WRITE(_3D_CHICKEN,
		   _MASKED_BIT_ENABLE(_3D_CHICKEN_HIZ_PLANE_DISABLE_MSAA_4X_SNB));

	/* WaDisable_RenderCache_OperationalFlush:snb */
	I915_WRITE(CACHE_MODE_0, _MASKED_BIT_DISABLE(RC_OP_FLUSH_ENABLE));

	/*
	 * BSpec recoomends 8x4 when MSAA is used,
	 * however in practice 16x4 seems fastest.
	 *
	 * Note that PS/WM thread counts depend on the WIZ hashing
	 * disable bit, which we don't touch here, but it's good
	 * to keep in mind (see 3DSTATE_PS and 3DSTATE_WM).
	 */
	I915_WRITE(GEN6_GT_MODE,
		   _MASKED_FIELD(GEN6_WIZ_HASHING_MASK, GEN6_WIZ_HASHING_16x4));

	ilk_init_lp_watermarks(dev);

	I915_WRITE(CACHE_MODE_0,
		   _MASKED_BIT_DISABLE(CM0_STC_EVICT_DISABLE_LRA_SNB));

	I915_WRITE(GEN6_UCGCTL1,
		   I915_READ(GEN6_UCGCTL1) |
		   GEN6_BLBUNIT_CLOCK_GATE_DISABLE |
		   GEN6_CSUNIT_CLOCK_GATE_DISABLE);

	/* According to the BSpec vol1g, bit 12 (RCPBUNIT) clock
	 * gating disable must be set.  Failure to set it results in
	 * flickering pixels due to Z write ordering failures after
	 * some amount of runtime in the Mesa "fire" demo, and Unigine
	 * Sanctuary and Tropics, and apparently anything else with
	 * alpha test or pixel discard.
	 *
	 * According to the spec, bit 11 (RCCUNIT) must also be set,
	 * but we didn't debug actual testcases to find it out.
	 *
	 * WaDisableRCCUnitClockGating:snb
	 * WaDisableRCPBUnitClockGating:snb
	 */
	I915_WRITE(GEN6_UCGCTL2,
		   GEN6_RCPBUNIT_CLOCK_GATE_DISABLE |
		   GEN6_RCCUNIT_CLOCK_GATE_DISABLE);

	/* WaStripsFansDisableFastClipPerformanceFix:snb */
	I915_WRITE(_3D_CHICKEN3,
		   _MASKED_BIT_ENABLE(_3D_CHICKEN3_SF_DISABLE_FASTCLIP_CULL));

	/*
	 * Bspec says:
	 * "This bit must be set if 3DSTATE_CLIP clip mode is set to normal and
	 * 3DSTATE_SF number of SF output attributes is more than 16."
	 */
	I915_WRITE(_3D_CHICKEN3,
		   _MASKED_BIT_ENABLE(_3D_CHICKEN3_SF_DISABLE_PIPELINED_ATTR_FETCH));

	/*
	 * According to the spec the following bits should be
	 * set in order to enable memory self-refresh and fbc:
	 * The bit21 and bit22 of 0x42000
	 * The bit21 and bit22 of 0x42004
	 * The bit5 and bit7 of 0x42020
	 * The bit14 of 0x70180
	 * The bit14 of 0x71180
	 *
	 * WaFbcAsynchFlipDisableFbcQueue:snb
	 */
	I915_WRITE(ILK_DISPLAY_CHICKEN1,
		   I915_READ(ILK_DISPLAY_CHICKEN1) |
		   ILK_FBCQ_DIS | ILK_PABSTRETCH_DIS);
	I915_WRITE(ILK_DISPLAY_CHICKEN2,
		   I915_READ(ILK_DISPLAY_CHICKEN2) |
		   ILK_DPARB_GATE | ILK_VSDPFD_FULL);
	I915_WRITE(ILK_DSPCLK_GATE_D,
		   I915_READ(ILK_DSPCLK_GATE_D) |
		   ILK_DPARBUNIT_CLOCK_GATE_ENABLE  |
		   ILK_DPFDUNIT_CLOCK_GATE_ENABLE);

	g4x_disable_trickle_feed(dev);

	cpt_init_clock_gating(dev);

	gen6_check_mch_setup(dev);
}

static void gen7_setup_fixed_func_scheduler(struct drm_i915_private *dev_priv)
{
	uint32_t reg = I915_READ(GEN7_FF_THREAD_MODE);

	/*
	 * WaVSThreadDispatchOverride:ivb,vlv
	 *
	 * This actually overrides the dispatch
	 * mode for all thread types.
	 */
	reg &= ~GEN7_FF_SCHED_MASK;
	reg |= GEN7_FF_TS_SCHED_HW;
	reg |= GEN7_FF_VS_SCHED_HW;
	reg |= GEN7_FF_DS_SCHED_HW;

	I915_WRITE(GEN7_FF_THREAD_MODE, reg);
}

static void lpt_init_clock_gating(struct drm_device *dev)
{
	struct drm_i915_private *dev_priv = dev->dev_private;

	/*
	 * TODO: this bit should only be enabled when really needed, then
	 * disabled when not needed anymore in order to save power.
	 */
	if (HAS_PCH_LPT_LP(dev))
		I915_WRITE(SOUTH_DSPCLK_GATE_D,
			   I915_READ(SOUTH_DSPCLK_GATE_D) |
			   PCH_LP_PARTITION_LEVEL_DISABLE);

	/* WADPOClockGatingDisable:hsw */
	I915_WRITE(TRANS_CHICKEN1(PIPE_A),
		   I915_READ(TRANS_CHICKEN1(PIPE_A)) |
		   TRANS_CHICKEN1_DP0UNIT_GC_DISABLE);
}

static void lpt_suspend_hw(struct drm_device *dev)
{
	struct drm_i915_private *dev_priv = dev->dev_private;

	if (HAS_PCH_LPT_LP(dev)) {
		uint32_t val = I915_READ(SOUTH_DSPCLK_GATE_D);

		val &= ~PCH_LP_PARTITION_LEVEL_DISABLE;
		I915_WRITE(SOUTH_DSPCLK_GATE_D, val);
	}
}

static void broadwell_init_clock_gating(struct drm_device *dev)
{
	struct drm_i915_private *dev_priv = dev->dev_private;
	enum pipe pipe;
	uint32_t misccpctl;

	ilk_init_lp_watermarks(dev);

	/* WaSwitchSolVfFArbitrationPriority:bdw */
	I915_WRITE(GAM_ECOCHK, I915_READ(GAM_ECOCHK) | HSW_ECOCHK_ARB_PRIO_SOL);

	/* WaPsrDPAMaskVBlankInSRD:bdw */
	I915_WRITE(CHICKEN_PAR1_1,
		   I915_READ(CHICKEN_PAR1_1) | DPA_MASK_VBLANK_SRD);

	/* WaPsrDPRSUnmaskVBlankInSRD:bdw */
	for_each_pipe(dev_priv, pipe) {
		I915_WRITE(CHICKEN_PIPESL_1(pipe),
			   I915_READ(CHICKEN_PIPESL_1(pipe)) |
			   BDW_DPRS_MASK_VBLANK_SRD);
	}

	/* WaVSRefCountFullforceMissDisable:bdw */
	/* WaDSRefCountFullforceMissDisable:bdw */
	I915_WRITE(GEN7_FF_THREAD_MODE,
		   I915_READ(GEN7_FF_THREAD_MODE) &
		   ~(GEN8_FF_DS_REF_CNT_FFME | GEN7_FF_VS_REF_CNT_FFME));

	I915_WRITE(GEN6_RC_SLEEP_PSMI_CONTROL,
		   _MASKED_BIT_ENABLE(GEN8_RC_SEMA_IDLE_MSG_DISABLE));

	/* WaDisableSDEUnitClockGating:bdw */
	I915_WRITE(GEN8_UCGCTL6, I915_READ(GEN8_UCGCTL6) |
		   GEN8_SDEUNIT_CLOCK_GATE_DISABLE);

	/*
	 * WaProgramL3SqcReg1Default:bdw
	 * WaTempDisableDOPClkGating:bdw
	 */
	misccpctl = I915_READ(GEN7_MISCCPCTL);
	I915_WRITE(GEN7_MISCCPCTL, misccpctl & ~GEN7_DOP_CLOCK_GATE_ENABLE);
	I915_WRITE(GEN8_L3SQCREG1, BDW_WA_L3SQCREG1_DEFAULT);
	I915_WRITE(GEN7_MISCCPCTL, misccpctl);

	/*
	 * WaGttCachingOffByDefault:bdw
	 * GTT cache may not work with big pages, so if those
	 * are ever enabled GTT cache may need to be disabled.
	 */
	I915_WRITE(HSW_GTT_CACHE_EN, GTT_CACHE_EN_ALL);

	lpt_init_clock_gating(dev);
}

static void haswell_init_clock_gating(struct drm_device *dev)
{
	struct drm_i915_private *dev_priv = dev->dev_private;

	ilk_init_lp_watermarks(dev);

	/* L3 caching of data atomics doesn't work -- disable it. */
	I915_WRITE(HSW_SCRATCH1, HSW_SCRATCH1_L3_DATA_ATOMICS_DISABLE);
	I915_WRITE(HSW_ROW_CHICKEN3,
		   _MASKED_BIT_ENABLE(HSW_ROW_CHICKEN3_L3_GLOBAL_ATOMICS_DISABLE));

	/* This is required by WaCatErrorRejectionIssue:hsw */
	I915_WRITE(GEN7_SQ_CHICKEN_MBCUNIT_CONFIG,
			I915_READ(GEN7_SQ_CHICKEN_MBCUNIT_CONFIG) |
			GEN7_SQ_CHICKEN_MBCUNIT_SQINTMOB);

	/* WaVSRefCountFullforceMissDisable:hsw */
	I915_WRITE(GEN7_FF_THREAD_MODE,
		   I915_READ(GEN7_FF_THREAD_MODE) & ~GEN7_FF_VS_REF_CNT_FFME);

	/* WaDisable_RenderCache_OperationalFlush:hsw */
	I915_WRITE(CACHE_MODE_0_GEN7, _MASKED_BIT_DISABLE(RC_OP_FLUSH_ENABLE));

	/* enable HiZ Raw Stall Optimization */
	I915_WRITE(CACHE_MODE_0_GEN7,
		   _MASKED_BIT_DISABLE(HIZ_RAW_STALL_OPT_DISABLE));

	/* WaDisable4x2SubspanOptimization:hsw */
	I915_WRITE(CACHE_MODE_1,
		   _MASKED_BIT_ENABLE(PIXEL_SUBSPAN_COLLECT_OPT_DISABLE));

	/*
	 * BSpec recommends 8x4 when MSAA is used,
	 * however in practice 16x4 seems fastest.
	 *
	 * Note that PS/WM thread counts depend on the WIZ hashing
	 * disable bit, which we don't touch here, but it's good
	 * to keep in mind (see 3DSTATE_PS and 3DSTATE_WM).
	 */
	I915_WRITE(GEN7_GT_MODE,
		   _MASKED_FIELD(GEN6_WIZ_HASHING_MASK, GEN6_WIZ_HASHING_16x4));

	/* WaSampleCChickenBitEnable:hsw */
	I915_WRITE(HALF_SLICE_CHICKEN3,
		   _MASKED_BIT_ENABLE(HSW_SAMPLE_C_PERFORMANCE));

	/* WaSwitchSolVfFArbitrationPriority:hsw */
	I915_WRITE(GAM_ECOCHK, I915_READ(GAM_ECOCHK) | HSW_ECOCHK_ARB_PRIO_SOL);

	/* WaRsPkgCStateDisplayPMReq:hsw */
	I915_WRITE(CHICKEN_PAR1_1,
		   I915_READ(CHICKEN_PAR1_1) | FORCE_ARB_IDLE_PLANES);

	lpt_init_clock_gating(dev);
}

static void ivybridge_init_clock_gating(struct drm_device *dev)
{
	struct drm_i915_private *dev_priv = dev->dev_private;
	uint32_t snpcr;

	ilk_init_lp_watermarks(dev);

	I915_WRITE(ILK_DSPCLK_GATE_D, ILK_VRHUNIT_CLOCK_GATE_DISABLE);

	/* WaDisableEarlyCull:ivb */
	I915_WRITE(_3D_CHICKEN3,
		   _MASKED_BIT_ENABLE(_3D_CHICKEN_SF_DISABLE_OBJEND_CULL));

	/* WaDisableBackToBackFlipFix:ivb */
	I915_WRITE(IVB_CHICKEN3,
		   CHICKEN3_DGMG_REQ_OUT_FIX_DISABLE |
		   CHICKEN3_DGMG_DONE_FIX_DISABLE);

	/* WaDisablePSDDualDispatchEnable:ivb */
	if (IS_IVB_GT1(dev))
		I915_WRITE(GEN7_HALF_SLICE_CHICKEN1,
			   _MASKED_BIT_ENABLE(GEN7_PSD_SINGLE_PORT_DISPATCH_ENABLE));

	/* WaDisable_RenderCache_OperationalFlush:ivb */
	I915_WRITE(CACHE_MODE_0_GEN7, _MASKED_BIT_DISABLE(RC_OP_FLUSH_ENABLE));

	/* Apply the WaDisableRHWOOptimizationForRenderHang:ivb workaround. */
	I915_WRITE(GEN7_COMMON_SLICE_CHICKEN1,
		   GEN7_CSC1_RHWO_OPT_DISABLE_IN_RCC);

	/* WaApplyL3ControlAndL3ChickenMode:ivb */
	I915_WRITE(GEN7_L3CNTLREG1,
			GEN7_WA_FOR_GEN7_L3_CONTROL);
	I915_WRITE(GEN7_L3_CHICKEN_MODE_REGISTER,
		   GEN7_WA_L3_CHICKEN_MODE);
	if (IS_IVB_GT1(dev))
		I915_WRITE(GEN7_ROW_CHICKEN2,
			   _MASKED_BIT_ENABLE(DOP_CLOCK_GATING_DISABLE));
	else {
		/* must write both registers */
		I915_WRITE(GEN7_ROW_CHICKEN2,
			   _MASKED_BIT_ENABLE(DOP_CLOCK_GATING_DISABLE));
		I915_WRITE(GEN7_ROW_CHICKEN2_GT2,
			   _MASKED_BIT_ENABLE(DOP_CLOCK_GATING_DISABLE));
	}

	/* WaForceL3Serialization:ivb */
	I915_WRITE(GEN7_L3SQCREG4, I915_READ(GEN7_L3SQCREG4) &
		   ~L3SQ_URB_READ_CAM_MATCH_DISABLE);

	/*
	 * According to the spec, bit 13 (RCZUNIT) must be set on IVB.
	 * This implements the WaDisableRCZUnitClockGating:ivb workaround.
	 */
	I915_WRITE(GEN6_UCGCTL2,
		   GEN6_RCZUNIT_CLOCK_GATE_DISABLE);

	/* This is required by WaCatErrorRejectionIssue:ivb */
	I915_WRITE(GEN7_SQ_CHICKEN_MBCUNIT_CONFIG,
			I915_READ(GEN7_SQ_CHICKEN_MBCUNIT_CONFIG) |
			GEN7_SQ_CHICKEN_MBCUNIT_SQINTMOB);

	g4x_disable_trickle_feed(dev);

	gen7_setup_fixed_func_scheduler(dev_priv);

	if (0) { /* causes HiZ corruption on ivb:gt1 */
		/* enable HiZ Raw Stall Optimization */
		I915_WRITE(CACHE_MODE_0_GEN7,
			   _MASKED_BIT_DISABLE(HIZ_RAW_STALL_OPT_DISABLE));
	}

	/* WaDisable4x2SubspanOptimization:ivb */
	I915_WRITE(CACHE_MODE_1,
		   _MASKED_BIT_ENABLE(PIXEL_SUBSPAN_COLLECT_OPT_DISABLE));

	/*
	 * BSpec recommends 8x4 when MSAA is used,
	 * however in practice 16x4 seems fastest.
	 *
	 * Note that PS/WM thread counts depend on the WIZ hashing
	 * disable bit, which we don't touch here, but it's good
	 * to keep in mind (see 3DSTATE_PS and 3DSTATE_WM).
	 */
	I915_WRITE(GEN7_GT_MODE,
		   _MASKED_FIELD(GEN6_WIZ_HASHING_MASK, GEN6_WIZ_HASHING_16x4));

	snpcr = I915_READ(GEN6_MBCUNIT_SNPCR);
	snpcr &= ~GEN6_MBC_SNPCR_MASK;
	snpcr |= GEN6_MBC_SNPCR_MED;
	I915_WRITE(GEN6_MBCUNIT_SNPCR, snpcr);

	if (!HAS_PCH_NOP(dev))
		cpt_init_clock_gating(dev);

	gen6_check_mch_setup(dev);
}

static void vlv_init_display_clock_gating(struct drm_i915_private *dev_priv)
{
	I915_WRITE(DSPCLK_GATE_D, VRHUNIT_CLOCK_GATE_DISABLE);

	/*
	 * Disable trickle feed and enable pnd deadline calculation
	 */
	I915_WRITE(MI_ARB_VLV, MI_ARB_DISPLAY_TRICKLE_FEED_DISABLE);
	I915_WRITE(CBR1_VLV, 0);
}

static void valleyview_init_clock_gating(struct drm_device *dev)
{
	struct drm_i915_private *dev_priv = dev->dev_private;

	vlv_init_display_clock_gating(dev_priv);

	/* WaDisableEarlyCull:vlv */
	I915_WRITE(_3D_CHICKEN3,
		   _MASKED_BIT_ENABLE(_3D_CHICKEN_SF_DISABLE_OBJEND_CULL));

	/* WaDisableBackToBackFlipFix:vlv */
	I915_WRITE(IVB_CHICKEN3,
		   CHICKEN3_DGMG_REQ_OUT_FIX_DISABLE |
		   CHICKEN3_DGMG_DONE_FIX_DISABLE);

	/* WaPsdDispatchEnable:vlv */
	/* WaDisablePSDDualDispatchEnable:vlv */
	I915_WRITE(GEN7_HALF_SLICE_CHICKEN1,
		   _MASKED_BIT_ENABLE(GEN7_MAX_PS_THREAD_DEP |
				      GEN7_PSD_SINGLE_PORT_DISPATCH_ENABLE));

	/* WaDisable_RenderCache_OperationalFlush:vlv */
	I915_WRITE(CACHE_MODE_0_GEN7, _MASKED_BIT_DISABLE(RC_OP_FLUSH_ENABLE));

	/* WaForceL3Serialization:vlv */
	I915_WRITE(GEN7_L3SQCREG4, I915_READ(GEN7_L3SQCREG4) &
		   ~L3SQ_URB_READ_CAM_MATCH_DISABLE);

	/* WaDisableDopClockGating:vlv */
	I915_WRITE(GEN7_ROW_CHICKEN2,
		   _MASKED_BIT_ENABLE(DOP_CLOCK_GATING_DISABLE));

	/* This is required by WaCatErrorRejectionIssue:vlv */
	I915_WRITE(GEN7_SQ_CHICKEN_MBCUNIT_CONFIG,
		   I915_READ(GEN7_SQ_CHICKEN_MBCUNIT_CONFIG) |
		   GEN7_SQ_CHICKEN_MBCUNIT_SQINTMOB);

	gen7_setup_fixed_func_scheduler(dev_priv);

	/*
	 * According to the spec, bit 13 (RCZUNIT) must be set on IVB.
	 * This implements the WaDisableRCZUnitClockGating:vlv workaround.
	 */
	I915_WRITE(GEN6_UCGCTL2,
		   GEN6_RCZUNIT_CLOCK_GATE_DISABLE);

	/* WaDisableL3Bank2xClockGate:vlv
	 * Disabling L3 clock gating- MMIO 940c[25] = 1
	 * Set bit 25, to disable L3_BANK_2x_CLK_GATING */
	I915_WRITE(GEN7_UCGCTL4,
		   I915_READ(GEN7_UCGCTL4) | GEN7_L3BANK2X_CLOCK_GATE_DISABLE);

	/*
	 * BSpec says this must be set, even though
	 * WaDisable4x2SubspanOptimization isn't listed for VLV.
	 */
	I915_WRITE(CACHE_MODE_1,
		   _MASKED_BIT_ENABLE(PIXEL_SUBSPAN_COLLECT_OPT_DISABLE));

	/*
	 * BSpec recommends 8x4 when MSAA is used,
	 * however in practice 16x4 seems fastest.
	 *
	 * Note that PS/WM thread counts depend on the WIZ hashing
	 * disable bit, which we don't touch here, but it's good
	 * to keep in mind (see 3DSTATE_PS and 3DSTATE_WM).
	 */
	I915_WRITE(GEN7_GT_MODE,
		   _MASKED_FIELD(GEN6_WIZ_HASHING_MASK, GEN6_WIZ_HASHING_16x4));

	/*
	 * WaIncreaseL3CreditsForVLVB0:vlv
	 * This is the hardware default actually.
	 */
	I915_WRITE(GEN7_L3SQCREG1, VLV_B0_WA_L3SQCREG1_VALUE);

	/*
	 * WaDisableVLVClockGating_VBIIssue:vlv
	 * Disable clock gating on th GCFG unit to prevent a delay
	 * in the reporting of vblank events.
	 */
	I915_WRITE(VLV_GUNIT_CLOCK_GATE, GCFG_DIS);
}

static void cherryview_init_clock_gating(struct drm_device *dev)
{
	struct drm_i915_private *dev_priv = dev->dev_private;

	vlv_init_display_clock_gating(dev_priv);

	/* WaVSRefCountFullforceMissDisable:chv */
	/* WaDSRefCountFullforceMissDisable:chv */
	I915_WRITE(GEN7_FF_THREAD_MODE,
		   I915_READ(GEN7_FF_THREAD_MODE) &
		   ~(GEN8_FF_DS_REF_CNT_FFME | GEN7_FF_VS_REF_CNT_FFME));

	/* WaDisableSemaphoreAndSyncFlipWait:chv */
	I915_WRITE(GEN6_RC_SLEEP_PSMI_CONTROL,
		   _MASKED_BIT_ENABLE(GEN8_RC_SEMA_IDLE_MSG_DISABLE));

	/* WaDisableCSUnitClockGating:chv */
	I915_WRITE(GEN6_UCGCTL1, I915_READ(GEN6_UCGCTL1) |
		   GEN6_CSUNIT_CLOCK_GATE_DISABLE);

	/* WaDisableSDEUnitClockGating:chv */
	I915_WRITE(GEN8_UCGCTL6, I915_READ(GEN8_UCGCTL6) |
		   GEN8_SDEUNIT_CLOCK_GATE_DISABLE);

	/*
	 * GTT cache may not work with big pages, so if those
	 * are ever enabled GTT cache may need to be disabled.
	 */
	I915_WRITE(HSW_GTT_CACHE_EN, GTT_CACHE_EN_ALL);
}

static void g4x_init_clock_gating(struct drm_device *dev)
{
	struct drm_i915_private *dev_priv = dev->dev_private;
	uint32_t dspclk_gate;

	I915_WRITE(RENCLK_GATE_D1, 0);
	I915_WRITE(RENCLK_GATE_D2, VF_UNIT_CLOCK_GATE_DISABLE |
		   GS_UNIT_CLOCK_GATE_DISABLE |
		   CL_UNIT_CLOCK_GATE_DISABLE);
	I915_WRITE(RAMCLK_GATE_D, 0);
	dspclk_gate = VRHUNIT_CLOCK_GATE_DISABLE |
		OVRUNIT_CLOCK_GATE_DISABLE |
		OVCUNIT_CLOCK_GATE_DISABLE;
	if (IS_GM45(dev))
		dspclk_gate |= DSSUNIT_CLOCK_GATE_DISABLE;
	I915_WRITE(DSPCLK_GATE_D, dspclk_gate);

	/* WaDisableRenderCachePipelinedFlush */
	I915_WRITE(CACHE_MODE_0,
		   _MASKED_BIT_ENABLE(CM0_PIPELINED_RENDER_FLUSH_DISABLE));

	/* WaDisable_RenderCache_OperationalFlush:g4x */
	I915_WRITE(CACHE_MODE_0, _MASKED_BIT_DISABLE(RC_OP_FLUSH_ENABLE));

	g4x_disable_trickle_feed(dev);
}

static void crestline_init_clock_gating(struct drm_device *dev)
{
	struct drm_i915_private *dev_priv = dev->dev_private;

	I915_WRITE(RENCLK_GATE_D1, I965_RCC_CLOCK_GATE_DISABLE);
	I915_WRITE(RENCLK_GATE_D2, 0);
	I915_WRITE(DSPCLK_GATE_D, 0);
	I915_WRITE(RAMCLK_GATE_D, 0);
	I915_WRITE16(DEUC, 0);
	I915_WRITE(MI_ARB_STATE,
		   _MASKED_BIT_ENABLE(MI_ARB_DISPLAY_TRICKLE_FEED_DISABLE));

	/* WaDisable_RenderCache_OperationalFlush:gen4 */
	I915_WRITE(CACHE_MODE_0, _MASKED_BIT_DISABLE(RC_OP_FLUSH_ENABLE));
}

static void broadwater_init_clock_gating(struct drm_device *dev)
{
	struct drm_i915_private *dev_priv = dev->dev_private;

	I915_WRITE(RENCLK_GATE_D1, I965_RCZ_CLOCK_GATE_DISABLE |
		   I965_RCC_CLOCK_GATE_DISABLE |
		   I965_RCPB_CLOCK_GATE_DISABLE |
		   I965_ISC_CLOCK_GATE_DISABLE |
		   I965_FBC_CLOCK_GATE_DISABLE);
	I915_WRITE(RENCLK_GATE_D2, 0);
	I915_WRITE(MI_ARB_STATE,
		   _MASKED_BIT_ENABLE(MI_ARB_DISPLAY_TRICKLE_FEED_DISABLE));

	/* WaDisable_RenderCache_OperationalFlush:gen4 */
	I915_WRITE(CACHE_MODE_0, _MASKED_BIT_DISABLE(RC_OP_FLUSH_ENABLE));
}

static void gen3_init_clock_gating(struct drm_device *dev)
{
	struct drm_i915_private *dev_priv = dev->dev_private;
	u32 dstate = I915_READ(D_STATE);

	dstate |= DSTATE_PLL_D3_OFF | DSTATE_GFX_CLOCK_GATING |
		DSTATE_DOT_CLOCK_GATING;
	I915_WRITE(D_STATE, dstate);

	if (IS_PINEVIEW(dev))
		I915_WRITE(ECOSKPD, _MASKED_BIT_ENABLE(ECO_GATING_CX_ONLY));

	/* IIR "flip pending" means done if this bit is set */
	I915_WRITE(ECOSKPD, _MASKED_BIT_DISABLE(ECO_FLIP_DONE));

	/* interrupts should cause a wake up from C3 */
	I915_WRITE(INSTPM, _MASKED_BIT_ENABLE(INSTPM_AGPBUSY_INT_EN));

	/* On GEN3 we really need to make sure the ARB C3 LP bit is set */
	I915_WRITE(MI_ARB_STATE, _MASKED_BIT_ENABLE(MI_ARB_C3_LP_WRITE_ENABLE));

	I915_WRITE(MI_ARB_STATE,
		   _MASKED_BIT_ENABLE(MI_ARB_DISPLAY_TRICKLE_FEED_DISABLE));
}

static void i85x_init_clock_gating(struct drm_device *dev)
{
	struct drm_i915_private *dev_priv = dev->dev_private;

	I915_WRITE(RENCLK_GATE_D1, SV_CLOCK_GATE_DISABLE);

	/* interrupts should cause a wake up from C3 */
	I915_WRITE(MI_STATE, _MASKED_BIT_ENABLE(MI_AGPBUSY_INT_EN) |
		   _MASKED_BIT_DISABLE(MI_AGPBUSY_830_MODE));

	I915_WRITE(MEM_MODE,
		   _MASKED_BIT_ENABLE(MEM_DISPLAY_TRICKLE_FEED_DISABLE));
}

static void i830_init_clock_gating(struct drm_device *dev)
{
	struct drm_i915_private *dev_priv = dev->dev_private;

	I915_WRITE(DSPCLK_GATE_D, OVRUNIT_CLOCK_GATE_DISABLE);

	I915_WRITE(MEM_MODE,
		   _MASKED_BIT_ENABLE(MEM_DISPLAY_A_TRICKLE_FEED_DISABLE) |
		   _MASKED_BIT_ENABLE(MEM_DISPLAY_B_TRICKLE_FEED_DISABLE));
}

void intel_init_clock_gating(struct drm_device *dev)
{
	struct drm_i915_private *dev_priv = dev->dev_private;

	if (dev_priv->display.init_clock_gating)
		dev_priv->display.init_clock_gating(dev);
}

void intel_suspend_hw(struct drm_device *dev)
{
	if (HAS_PCH_LPT(dev))
		lpt_suspend_hw(dev);
}

/* Set up chip specific power management-related functions */
void intel_init_pm(struct drm_device *dev)
{
	struct drm_i915_private *dev_priv = dev->dev_private;

	intel_fbc_init(dev_priv);

	/* For cxsr */
	if (IS_PINEVIEW(dev))
		i915_pineview_get_mem_freq(dev);
	else if (IS_GEN5(dev))
		i915_ironlake_get_mem_freq(dev);

	/* For FIFO watermark updates */
	if (INTEL_INFO(dev)->gen >= 9) {
		skl_setup_wm_latency(dev);

		if (IS_BROXTON(dev))
			dev_priv->display.init_clock_gating =
				bxt_init_clock_gating;
		dev_priv->display.update_wm = skl_update_wm;
	} else if (HAS_PCH_SPLIT(dev)) {
		ilk_setup_wm_latency(dev);

		if ((IS_GEN5(dev) && dev_priv->wm.pri_latency[1] &&
		     dev_priv->wm.spr_latency[1] && dev_priv->wm.cur_latency[1]) ||
		    (!IS_GEN5(dev) && dev_priv->wm.pri_latency[0] &&
		     dev_priv->wm.spr_latency[0] && dev_priv->wm.cur_latency[0])) {
			dev_priv->display.update_wm = ilk_update_wm;
			dev_priv->display.compute_pipe_wm = ilk_compute_pipe_wm;
		} else {
			DRM_DEBUG_KMS("Failed to read display plane latency. "
				      "Disable CxSR\n");
		}

		if (IS_GEN5(dev))
			dev_priv->display.init_clock_gating = ironlake_init_clock_gating;
		else if (IS_GEN6(dev))
			dev_priv->display.init_clock_gating = gen6_init_clock_gating;
		else if (IS_IVYBRIDGE(dev))
			dev_priv->display.init_clock_gating = ivybridge_init_clock_gating;
		else if (IS_HASWELL(dev))
			dev_priv->display.init_clock_gating = haswell_init_clock_gating;
		else if (INTEL_INFO(dev)->gen == 8)
			dev_priv->display.init_clock_gating = broadwell_init_clock_gating;
	} else if (IS_CHERRYVIEW(dev)) {
		vlv_setup_wm_latency(dev);

		dev_priv->display.update_wm = vlv_update_wm;
		dev_priv->display.init_clock_gating =
			cherryview_init_clock_gating;
	} else if (IS_VALLEYVIEW(dev)) {
		vlv_setup_wm_latency(dev);

		dev_priv->display.update_wm = vlv_update_wm;
		dev_priv->display.init_clock_gating =
			valleyview_init_clock_gating;
	} else if (IS_PINEVIEW(dev)) {
		if (!intel_get_cxsr_latency(IS_PINEVIEW_G(dev),
					    dev_priv->is_ddr3,
					    dev_priv->fsb_freq,
					    dev_priv->mem_freq)) {
			DRM_INFO("failed to find known CxSR latency "
				 "(found ddr%s fsb freq %d, mem freq %d), "
				 "disabling CxSR\n",
				 (dev_priv->is_ddr3 == 1) ? "3" : "2",
				 dev_priv->fsb_freq, dev_priv->mem_freq);
			/* Disable CxSR and never update its watermark again */
			intel_set_memory_cxsr(dev_priv, false);
			dev_priv->display.update_wm = NULL;
		} else
			dev_priv->display.update_wm = pineview_update_wm;
		dev_priv->display.init_clock_gating = gen3_init_clock_gating;
	} else if (IS_G4X(dev)) {
		dev_priv->display.update_wm = g4x_update_wm;
		dev_priv->display.init_clock_gating = g4x_init_clock_gating;
	} else if (IS_GEN4(dev)) {
		dev_priv->display.update_wm = i965_update_wm;
		if (IS_CRESTLINE(dev))
			dev_priv->display.init_clock_gating = crestline_init_clock_gating;
		else if (IS_BROADWATER(dev))
			dev_priv->display.init_clock_gating = broadwater_init_clock_gating;
	} else if (IS_GEN3(dev)) {
		dev_priv->display.update_wm = i9xx_update_wm;
		dev_priv->display.get_fifo_size = i9xx_get_fifo_size;
		dev_priv->display.init_clock_gating = gen3_init_clock_gating;
	} else if (IS_GEN2(dev)) {
		if (INTEL_INFO(dev)->num_pipes == 1) {
			dev_priv->display.update_wm = i845_update_wm;
			dev_priv->display.get_fifo_size = i845_get_fifo_size;
		} else {
			dev_priv->display.update_wm = i9xx_update_wm;
			dev_priv->display.get_fifo_size = i830_get_fifo_size;
		}

		if (IS_I85X(dev) || IS_I865G(dev))
			dev_priv->display.init_clock_gating = i85x_init_clock_gating;
		else
			dev_priv->display.init_clock_gating = i830_init_clock_gating;
	} else {
		DRM_ERROR("unexpected fall-through in intel_init_pm\n");
	}
}

int sandybridge_pcode_read(struct drm_i915_private *dev_priv, u32 mbox, u32 *val)
{
	WARN_ON(!mutex_is_locked(&dev_priv->rps.hw_lock));

	if (I915_READ(GEN6_PCODE_MAILBOX) & GEN6_PCODE_READY) {
		DRM_DEBUG_DRIVER("warning: pcode (read) mailbox access failed\n");
		return -EAGAIN;
	}

	I915_WRITE(GEN6_PCODE_DATA, *val);
	I915_WRITE(GEN6_PCODE_DATA1, 0);
	I915_WRITE(GEN6_PCODE_MAILBOX, GEN6_PCODE_READY | mbox);

	if (wait_for((I915_READ(GEN6_PCODE_MAILBOX) & GEN6_PCODE_READY) == 0,
		     500)) {
		DRM_ERROR("timeout waiting for pcode read (%d) to finish\n", mbox);
		return -ETIMEDOUT;
	}

	*val = I915_READ(GEN6_PCODE_DATA);
	I915_WRITE(GEN6_PCODE_DATA, 0);

	return 0;
}

int sandybridge_pcode_write(struct drm_i915_private *dev_priv, u32 mbox, u32 val)
{
	WARN_ON(!mutex_is_locked(&dev_priv->rps.hw_lock));

	if (I915_READ(GEN6_PCODE_MAILBOX) & GEN6_PCODE_READY) {
		DRM_DEBUG_DRIVER("warning: pcode (write) mailbox access failed\n");
		return -EAGAIN;
	}

	I915_WRITE(GEN6_PCODE_DATA, val);
	I915_WRITE(GEN6_PCODE_MAILBOX, GEN6_PCODE_READY | mbox);

	if (wait_for((I915_READ(GEN6_PCODE_MAILBOX) & GEN6_PCODE_READY) == 0,
		     500)) {
		DRM_ERROR("timeout waiting for pcode write (%d) to finish\n", mbox);
		return -ETIMEDOUT;
	}

	I915_WRITE(GEN6_PCODE_DATA, 0);

	return 0;
}

static int vlv_gpu_freq_div(unsigned int czclk_freq)
{
	switch (czclk_freq) {
	case 200:
		return 10;
	case 267:
		return 12;
	case 320:
	case 333:
		return 16;
	case 400:
		return 20;
	default:
		return -1;
	}
}

static int byt_gpu_freq(struct drm_i915_private *dev_priv, int val)
{
	int div, czclk_freq = DIV_ROUND_CLOSEST(dev_priv->czclk_freq, 1000);

	div = vlv_gpu_freq_div(czclk_freq);
	if (div < 0)
		return div;

	return DIV_ROUND_CLOSEST(czclk_freq * (val + 6 - 0xbd), div);
}

static int byt_freq_opcode(struct drm_i915_private *dev_priv, int val)
{
	int mul, czclk_freq = DIV_ROUND_CLOSEST(dev_priv->czclk_freq, 1000);

	mul = vlv_gpu_freq_div(czclk_freq);
	if (mul < 0)
		return mul;

	return DIV_ROUND_CLOSEST(mul * val, czclk_freq) + 0xbd - 6;
}

static int chv_gpu_freq(struct drm_i915_private *dev_priv, int val)
{
	int div, czclk_freq = DIV_ROUND_CLOSEST(dev_priv->czclk_freq, 1000);

	div = vlv_gpu_freq_div(czclk_freq) / 2;
	if (div < 0)
		return div;

	return DIV_ROUND_CLOSEST(czclk_freq * val, 2 * div) / 2;
}

static int chv_freq_opcode(struct drm_i915_private *dev_priv, int val)
{
	int mul, czclk_freq = DIV_ROUND_CLOSEST(dev_priv->czclk_freq, 1000);

	mul = vlv_gpu_freq_div(czclk_freq) / 2;
	if (mul < 0)
		return mul;

	/* CHV needs even values */
	return DIV_ROUND_CLOSEST(val * 2 * mul, czclk_freq) * 2;
}

int intel_gpu_freq(struct drm_i915_private *dev_priv, int val)
{
	if (IS_GEN9(dev_priv->dev))
		return DIV_ROUND_CLOSEST(val * GT_FREQUENCY_MULTIPLIER,
					 GEN9_FREQ_SCALER);
	else if (IS_CHERRYVIEW(dev_priv->dev))
		return chv_gpu_freq(dev_priv, val);
	else if (IS_VALLEYVIEW(dev_priv->dev))
		return byt_gpu_freq(dev_priv, val);
	else
		return val * GT_FREQUENCY_MULTIPLIER;
}

int intel_freq_opcode(struct drm_i915_private *dev_priv, int val)
{
	if (IS_GEN9(dev_priv->dev))
		return DIV_ROUND_CLOSEST(val * GEN9_FREQ_SCALER,
					 GT_FREQUENCY_MULTIPLIER);
	else if (IS_CHERRYVIEW(dev_priv->dev))
		return chv_freq_opcode(dev_priv, val);
	else if (IS_VALLEYVIEW(dev_priv->dev))
		return byt_freq_opcode(dev_priv, val);
	else
		return DIV_ROUND_CLOSEST(val, GT_FREQUENCY_MULTIPLIER);
}

struct request_boost {
	struct work_struct work;
	struct drm_i915_gem_request *req;
};

static void __intel_rps_boost_work(struct work_struct *work)
{
	struct request_boost *boost = container_of(work, struct request_boost, work);
	struct drm_i915_gem_request *req = boost->req;

	if (!i915_gem_request_completed(req, true))
		gen6_rps_boost(to_i915(req->ring->dev), NULL,
			       req->emitted_jiffies);

	i915_gem_request_unreference__unlocked(req);
	kfree(boost);
}

void intel_queue_rps_boost_for_request(struct drm_device *dev,
				       struct drm_i915_gem_request *req)
{
	struct request_boost *boost;

	if (req == NULL || INTEL_INFO(dev)->gen < 6)
		return;

	if (i915_gem_request_completed(req, true))
		return;

	boost = kmalloc(sizeof(*boost), GFP_ATOMIC);
	if (boost == NULL)
		return;

	i915_gem_request_reference(req);
	boost->req = req;

	INIT_WORK(&boost->work, __intel_rps_boost_work);
	queue_work(to_i915(dev)->wq, &boost->work);
}

void intel_pm_setup(struct drm_device *dev)
{
	struct drm_i915_private *dev_priv = dev->dev_private;

	mutex_init(&dev_priv->rps.hw_lock);
	spin_lock_init(&dev_priv->rps.client_lock);

	INIT_DELAYED_WORK(&dev_priv->rps.delayed_resume_work,
			  intel_gen6_powersave_work);
	INIT_LIST_HEAD(&dev_priv->rps.clients);
	INIT_LIST_HEAD(&dev_priv->rps.semaphores.link);
	INIT_LIST_HEAD(&dev_priv->rps.mmioflips.link);

	dev_priv->pm.suspended = false;
}<|MERGE_RESOLUTION|>--- conflicted
+++ resolved
@@ -4665,12 +4665,7 @@
 	/* 2b: Program RC6 thresholds.*/
 
 	/* WaRsDoubleRc6WrlWithCoarsePowerGating: Doubling WRL only when CPG is enabled */
-<<<<<<< HEAD
-	if (IS_SKYLAKE(dev) && !((IS_SKL_GT3(dev) || IS_SKL_GT4(dev)) &&
-				 IS_SKL_REVID(dev, 0, SKL_REVID_E0)))
-=======
 	if (IS_SKYLAKE(dev))
->>>>>>> 0fb0b822
 		I915_WRITE(GEN6_RC6_WAKE_RATE_LIMIT, 108 << 16);
 	else
 		I915_WRITE(GEN6_RC6_WAKE_RATE_LIMIT, 54 << 16);
@@ -4711,14 +4706,8 @@
 	 * 3b: Enable Coarse Power Gating only when RC6 is enabled.
 	 * WaRsDisableCoarsePowerGating:skl,bxt - Render/Media PG need to be disabled with RC6.
 	 */
-<<<<<<< HEAD
-	if (IS_BXT_REVID(dev, 0, BXT_REVID_A1) ||
-	    ((IS_SKL_GT3(dev) || IS_SKL_GT4(dev)) &&
-	     IS_SKL_REVID(dev, 0, SKL_REVID_E0)))
-=======
 	if ((IS_BROXTON(dev) && (INTEL_REVID(dev) < BXT_REVID_B0)) ||
 	    ((IS_SKL_GT3(dev) || IS_SKL_GT4(dev)) && (INTEL_REVID(dev) <= SKL_REVID_F0)))
->>>>>>> 0fb0b822
 		I915_WRITE(GEN9_PG_ENABLE, 0);
 	else
 		I915_WRITE(GEN9_PG_ENABLE, (rc6_mask & GEN6_RC_CTL_RC6_ENABLE) ?
