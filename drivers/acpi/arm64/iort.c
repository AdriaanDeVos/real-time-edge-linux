// SPDX-License-Identifier: GPL-2.0-only
/*
 * Copyright (C) 2016, Semihalf
 *	Author: Tomasz Nowicki <tn@semihalf.com>
 *
 * This file implements early detection/parsing of I/O mapping
 * reported to OS through firmware via I/O Remapping Table (IORT)
 * IORT document number: ARM DEN 0049A
 */

#define pr_fmt(fmt)	"ACPI: IORT: " fmt

#include <linux/acpi_iort.h>
#include <linux/iommu.h>
#include <linux/kernel.h>
#include <linux/list.h>
#include <linux/pci.h>
#include <linux/platform_device.h>
#include <linux/slab.h>

#define IORT_TYPE_MASK(type)	(1 << (type))
#define IORT_MSI_TYPE		(1 << ACPI_IORT_NODE_ITS_GROUP)
#define IORT_IOMMU_TYPE		((1 << ACPI_IORT_NODE_SMMU) |	\
				(1 << ACPI_IORT_NODE_SMMU_V3))

struct iort_its_msi_chip {
	struct list_head	list;
	struct fwnode_handle	*fw_node;
	phys_addr_t		base_addr;
	u32			translation_id;
};

struct iort_fwnode {
	struct list_head list;
	struct acpi_iort_node *iort_node;
	struct fwnode_handle *fwnode;
};
static LIST_HEAD(iort_fwnode_list);
static DEFINE_SPINLOCK(iort_fwnode_lock);

/**
 * iort_set_fwnode() - Create iort_fwnode and use it to register
 *		       iommu data in the iort_fwnode_list
 *
 * @node: IORT table node associated with the IOMMU
 * @fwnode: fwnode associated with the IORT node
 *
 * Returns: 0 on success
 *          <0 on failure
 */
static inline int iort_set_fwnode(struct acpi_iort_node *iort_node,
				  struct fwnode_handle *fwnode)
{
	struct iort_fwnode *np;

	np = kzalloc(sizeof(struct iort_fwnode), GFP_ATOMIC);

	if (WARN_ON(!np))
		return -ENOMEM;

	INIT_LIST_HEAD(&np->list);
	np->iort_node = iort_node;
	np->fwnode = fwnode;

	spin_lock(&iort_fwnode_lock);
	list_add_tail(&np->list, &iort_fwnode_list);
	spin_unlock(&iort_fwnode_lock);

	return 0;
}

/**
 * iort_get_fwnode() - Retrieve fwnode associated with an IORT node
 *
 * @node: IORT table node to be looked-up
 *
 * Returns: fwnode_handle pointer on success, NULL on failure
 */
static inline struct fwnode_handle *iort_get_fwnode(
			struct acpi_iort_node *node)
{
	struct iort_fwnode *curr;
	struct fwnode_handle *fwnode = NULL;

	spin_lock(&iort_fwnode_lock);
	list_for_each_entry(curr, &iort_fwnode_list, list) {
		if (curr->iort_node == node) {
			fwnode = curr->fwnode;
			break;
		}
	}
	spin_unlock(&iort_fwnode_lock);

	return fwnode;
}

/**
 * iort_delete_fwnode() - Delete fwnode associated with an IORT node
 *
 * @node: IORT table node associated with fwnode to delete
 */
static inline void iort_delete_fwnode(struct acpi_iort_node *node)
{
	struct iort_fwnode *curr, *tmp;

	spin_lock(&iort_fwnode_lock);
	list_for_each_entry_safe(curr, tmp, &iort_fwnode_list, list) {
		if (curr->iort_node == node) {
			list_del(&curr->list);
			kfree(curr);
			break;
		}
	}
	spin_unlock(&iort_fwnode_lock);
}

/**
 * iort_get_iort_node() - Retrieve iort_node associated with an fwnode
 *
 * @fwnode: fwnode associated with device to be looked-up
 *
 * Returns: iort_node pointer on success, NULL on failure
 */
static inline struct acpi_iort_node *iort_get_iort_node(
			struct fwnode_handle *fwnode)
{
	struct iort_fwnode *curr;
	struct acpi_iort_node *iort_node = NULL;

	spin_lock(&iort_fwnode_lock);
	list_for_each_entry(curr, &iort_fwnode_list, list) {
		if (curr->fwnode == fwnode) {
			iort_node = curr->iort_node;
			break;
		}
	}
	spin_unlock(&iort_fwnode_lock);

	return iort_node;
}

typedef acpi_status (*iort_find_node_callback)
	(struct acpi_iort_node *node, void *context);

/* Root pointer to the mapped IORT table */
static struct acpi_table_header *iort_table;

static LIST_HEAD(iort_msi_chip_list);
static DEFINE_SPINLOCK(iort_msi_chip_lock);

/**
 * iort_register_domain_token() - register domain token along with related
 * ITS ID and base address to the list from where we can get it back later on.
 * @trans_id: ITS ID.
 * @base: ITS base address.
 * @fw_node: Domain token.
 *
 * Returns: 0 on success, -ENOMEM if no memory when allocating list element
 */
int iort_register_domain_token(int trans_id, phys_addr_t base,
			       struct fwnode_handle *fw_node)
{
	struct iort_its_msi_chip *its_msi_chip;

	its_msi_chip = kzalloc(sizeof(*its_msi_chip), GFP_KERNEL);
	if (!its_msi_chip)
		return -ENOMEM;

	its_msi_chip->fw_node = fw_node;
	its_msi_chip->translation_id = trans_id;
	its_msi_chip->base_addr = base;

	spin_lock(&iort_msi_chip_lock);
	list_add(&its_msi_chip->list, &iort_msi_chip_list);
	spin_unlock(&iort_msi_chip_lock);

	return 0;
}

/**
 * iort_deregister_domain_token() - Deregister domain token based on ITS ID
 * @trans_id: ITS ID.
 *
 * Returns: none.
 */
void iort_deregister_domain_token(int trans_id)
{
	struct iort_its_msi_chip *its_msi_chip, *t;

	spin_lock(&iort_msi_chip_lock);
	list_for_each_entry_safe(its_msi_chip, t, &iort_msi_chip_list, list) {
		if (its_msi_chip->translation_id == trans_id) {
			list_del(&its_msi_chip->list);
			kfree(its_msi_chip);
			break;
		}
	}
	spin_unlock(&iort_msi_chip_lock);
}

/**
 * iort_find_domain_token() - Find domain token based on given ITS ID
 * @trans_id: ITS ID.
 *
 * Returns: domain token when find on the list, NULL otherwise
 */
struct fwnode_handle *iort_find_domain_token(int trans_id)
{
	struct fwnode_handle *fw_node = NULL;
	struct iort_its_msi_chip *its_msi_chip;

	spin_lock(&iort_msi_chip_lock);
	list_for_each_entry(its_msi_chip, &iort_msi_chip_list, list) {
		if (its_msi_chip->translation_id == trans_id) {
			fw_node = its_msi_chip->fw_node;
			break;
		}
	}
	spin_unlock(&iort_msi_chip_lock);

	return fw_node;
}

static struct acpi_iort_node *iort_scan_node(enum acpi_iort_node_type type,
					     iort_find_node_callback callback,
					     void *context)
{
	struct acpi_iort_node *iort_node, *iort_end;
	struct acpi_table_iort *iort;
	int i;

	if (!iort_table)
		return NULL;

	/* Get the first IORT node */
	iort = (struct acpi_table_iort *)iort_table;
	iort_node = ACPI_ADD_PTR(struct acpi_iort_node, iort,
				 iort->node_offset);
	iort_end = ACPI_ADD_PTR(struct acpi_iort_node, iort_table,
				iort_table->length);

	for (i = 0; i < iort->node_count; i++) {
		if (WARN_TAINT(iort_node >= iort_end, TAINT_FIRMWARE_WORKAROUND,
			       "IORT node pointer overflows, bad table!\n"))
			return NULL;

		if (iort_node->type == type &&
		    ACPI_SUCCESS(callback(iort_node, context)))
			return iort_node;

		iort_node = ACPI_ADD_PTR(struct acpi_iort_node, iort_node,
					 iort_node->length);
	}

	return NULL;
}

static acpi_status iort_match_node_callback(struct acpi_iort_node *node,
					    void *context)
{
	struct device *dev = context;
	acpi_status status = AE_NOT_FOUND;

	if (node->type == ACPI_IORT_NODE_NAMED_COMPONENT) {
		struct acpi_buffer buf = { ACPI_ALLOCATE_BUFFER, NULL };
		struct acpi_device *adev = to_acpi_device_node(dev->fwnode);
		struct acpi_iort_named_component *ncomp;

		if (!adev)
			goto out;

		status = acpi_get_name(adev->handle, ACPI_FULL_PATHNAME, &buf);
		if (ACPI_FAILURE(status)) {
			dev_warn(dev, "Can't get device full path name\n");
			goto out;
		}

		ncomp = (struct acpi_iort_named_component *)node->node_data;
		status = !strcmp(ncomp->device_name, buf.pointer) ?
							AE_OK : AE_NOT_FOUND;
		acpi_os_free(buf.pointer);
	} else if (node->type == ACPI_IORT_NODE_PCI_ROOT_COMPLEX) {
		struct acpi_iort_root_complex *pci_rc;
		struct pci_bus *bus;

		bus = to_pci_bus(dev);
		pci_rc = (struct acpi_iort_root_complex *)node->node_data;

		/*
		 * It is assumed that PCI segment numbers maps one-to-one
		 * with root complexes. Each segment number can represent only
		 * one root complex.
		 */
		status = pci_rc->pci_segment_number == pci_domain_nr(bus) ?
							AE_OK : AE_NOT_FOUND;
	}
out:
	return status;
}

static int iort_id_map(struct acpi_iort_id_mapping *map, u8 type, u32 rid_in,
		       u32 *rid_out)
{
	/* Single mapping does not care for input id */
	if (map->flags & ACPI_IORT_ID_SINGLE_MAPPING) {
		if (type == ACPI_IORT_NODE_NAMED_COMPONENT ||
		    type == ACPI_IORT_NODE_PCI_ROOT_COMPLEX) {
			*rid_out = map->output_base;
			return 0;
		}

		pr_warn(FW_BUG "[map %p] SINGLE MAPPING flag not allowed for node type %d, skipping ID map\n",
			map, type);
		return -ENXIO;
	}

	if (rid_in < map->input_base ||
	    (rid_in >= map->input_base + map->id_count))
		return -ENXIO;

	*rid_out = map->output_base + (rid_in - map->input_base);
	return 0;
}

static struct acpi_iort_node *iort_node_get_id(struct acpi_iort_node *node,
					       u32 *id_out, int index)
{
	struct acpi_iort_node *parent;
	struct acpi_iort_id_mapping *map;

	if (!node->mapping_offset || !node->mapping_count ||
				     index >= node->mapping_count)
		return NULL;

	map = ACPI_ADD_PTR(struct acpi_iort_id_mapping, node,
			   node->mapping_offset + index * sizeof(*map));

	/* Firmware bug! */
	if (!map->output_reference) {
		pr_err(FW_BUG "[node %p type %d] ID map has NULL parent reference\n",
		       node, node->type);
		return NULL;
	}

	parent = ACPI_ADD_PTR(struct acpi_iort_node, iort_table,
			       map->output_reference);

	if (map->flags & ACPI_IORT_ID_SINGLE_MAPPING) {
		if (node->type == ACPI_IORT_NODE_NAMED_COMPONENT ||
		    node->type == ACPI_IORT_NODE_PCI_ROOT_COMPLEX ||
		    node->type == ACPI_IORT_NODE_SMMU_V3 ||
		    node->type == ACPI_IORT_NODE_PMCG) {
			*id_out = map->output_base;
			return parent;
		}
	}

	return NULL;
}

static int iort_get_id_mapping_index(struct acpi_iort_node *node)
{
	struct acpi_iort_smmu_v3 *smmu;

	switch (node->type) {
	case ACPI_IORT_NODE_SMMU_V3:
		/*
		 * SMMUv3 dev ID mapping index was introduced in revision 1
		 * table, not available in revision 0
		 */
		if (node->revision < 1)
			return -EINVAL;

		smmu = (struct acpi_iort_smmu_v3 *)node->node_data;
		/*
		 * ID mapping index is only ignored if all interrupts are
		 * GSIV based
		 */
		if (smmu->event_gsiv && smmu->pri_gsiv && smmu->gerr_gsiv
		    && smmu->sync_gsiv)
			return -EINVAL;

		if (smmu->id_mapping_index >= node->mapping_count) {
			pr_err(FW_BUG "[node %p type %d] ID mapping index overflows valid mappings\n",
			       node, node->type);
			return -EINVAL;
		}

		return smmu->id_mapping_index;
	case ACPI_IORT_NODE_PMCG:
		return 0;
	default:
		return -EINVAL;
	}
}

static struct acpi_iort_node *iort_node_map_id(struct acpi_iort_node *node,
					       u32 id_in, u32 *id_out,
					       u8 type_mask)
{
	u32 id = id_in;

	/* Parse the ID mapping tree to find specified node type */
	while (node) {
		struct acpi_iort_id_mapping *map;
		int i, index;

		if (IORT_TYPE_MASK(node->type) & type_mask) {
			if (id_out)
				*id_out = id;
			return node;
		}

		if (!node->mapping_offset || !node->mapping_count)
			goto fail_map;

		map = ACPI_ADD_PTR(struct acpi_iort_id_mapping, node,
				   node->mapping_offset);

		/* Firmware bug! */
		if (!map->output_reference) {
			pr_err(FW_BUG "[node %p type %d] ID map has NULL parent reference\n",
			       node, node->type);
			goto fail_map;
		}

		/*
		 * Get the special ID mapping index (if any) and skip its
		 * associated ID map to prevent erroneous multi-stage
		 * IORT ID translations.
		 */
		index = iort_get_id_mapping_index(node);

		/* Do the ID translation */
		for (i = 0; i < node->mapping_count; i++, map++) {
			/* if it is special mapping index, skip it */
			if (i == index)
				continue;

			if (!iort_id_map(map, node->type, id, &id))
				break;
		}

		if (i == node->mapping_count)
			goto fail_map;

		node = ACPI_ADD_PTR(struct acpi_iort_node, iort_table,
				    map->output_reference);
	}

fail_map:
	/* Map input ID to output ID unchanged on mapping failure */
	if (id_out)
		*id_out = id_in;

	return NULL;
}

static struct acpi_iort_node *iort_node_map_platform_id(
		struct acpi_iort_node *node, u32 *id_out, u8 type_mask,
		int index)
{
	struct acpi_iort_node *parent;
	u32 id;

	/* step 1: retrieve the initial dev id */
	parent = iort_node_get_id(node, &id, index);
	if (!parent)
		return NULL;

	/*
	 * optional step 2: map the initial dev id if its parent is not
	 * the target type we want, map it again for the use cases such
	 * as NC (named component) -> SMMU -> ITS. If the type is matched,
	 * return the initial dev id and its parent pointer directly.
	 */
	if (!(IORT_TYPE_MASK(parent->type) & type_mask))
		parent = iort_node_map_id(parent, id, id_out, type_mask);
	else
		if (id_out)
			*id_out = id;

	return parent;
}

static struct acpi_iort_node *iort_find_dev_node(struct device *dev)
{
	struct pci_bus *pbus;

	if (!dev_is_pci(dev)) {
		struct acpi_iort_node *node;
		/*
		 * scan iort_fwnode_list to see if it's an iort platform
		 * device (such as SMMU, PMCG),its iort node already cached
		 * and associated with fwnode when iort platform devices
		 * were initialized.
		 */
		node = iort_get_iort_node(dev->fwnode);
		if (node)
			return node;

		/*
		 * if not, then it should be a platform device defined in
		 * DSDT/SSDT (with Named Component node in IORT)
		 */
		return iort_scan_node(ACPI_IORT_NODE_NAMED_COMPONENT,
				      iort_match_node_callback, dev);
	}

	/* Find a PCI root bus */
	pbus = to_pci_dev(dev)->bus;
	while (!pci_is_root_bus(pbus))
		pbus = pbus->parent;

	return iort_scan_node(ACPI_IORT_NODE_PCI_ROOT_COMPLEX,
			      iort_match_node_callback, &pbus->dev);
}

/**
 * iort_msi_map_rid() - Map a MSI requester ID for a device
 * @dev: The device for which the mapping is to be done.
 * @req_id: The device requester ID.
 *
 * Returns: mapped MSI RID on success, input requester ID otherwise
 */
u32 iort_msi_map_rid(struct device *dev, u32 req_id)
{
	struct acpi_iort_node *node;
	u32 dev_id;

	node = iort_find_dev_node(dev);
	if (!node)
		return req_id;

	iort_node_map_id(node, req_id, &dev_id, IORT_MSI_TYPE);
	return dev_id;
}

/**
 * iort_pmsi_get_dev_id() - Get the device id for a device
 * @dev: The device for which the mapping is to be done.
 * @dev_id: The device ID found.
 *
 * Returns: 0 for successful find a dev id, -ENODEV on error
 */
int iort_pmsi_get_dev_id(struct device *dev, u32 *dev_id)
{
	int i, index;
	struct acpi_iort_node *node;

	node = iort_find_dev_node(dev);
	if (!node)
		return -ENODEV;

	index = iort_get_id_mapping_index(node);
	/* if there is a valid index, go get the dev_id directly */
	if (index >= 0) {
		if (iort_node_get_id(node, dev_id, index))
			return 0;
	} else {
		for (i = 0; i < node->mapping_count; i++) {
			if (iort_node_map_platform_id(node, dev_id,
						      IORT_MSI_TYPE, i))
				return 0;
		}
	}

	return -ENODEV;
}

static int __maybe_unused iort_find_its_base(u32 its_id, phys_addr_t *base)
{
	struct iort_its_msi_chip *its_msi_chip;
	int ret = -ENODEV;

	spin_lock(&iort_msi_chip_lock);
	list_for_each_entry(its_msi_chip, &iort_msi_chip_list, list) {
		if (its_msi_chip->translation_id == its_id) {
			*base = its_msi_chip->base_addr;
			ret = 0;
			break;
		}
	}
	spin_unlock(&iort_msi_chip_lock);

	return ret;
}

/**
 * iort_dev_find_its_id() - Find the ITS identifier for a device
 * @dev: The device.
 * @req_id: Device's requester ID
 * @idx: Index of the ITS identifier list.
 * @its_id: ITS identifier.
 *
 * Returns: 0 on success, appropriate error value otherwise
 */
static int iort_dev_find_its_id(struct device *dev, u32 req_id,
				unsigned int idx, int *its_id)
{
	struct acpi_iort_its_group *its;
	struct acpi_iort_node *node;

	node = iort_find_dev_node(dev);
	if (!node)
		return -ENXIO;

	node = iort_node_map_id(node, req_id, NULL, IORT_MSI_TYPE);
	if (!node)
		return -ENXIO;

	/* Move to ITS specific data */
	its = (struct acpi_iort_its_group *)node->node_data;
	if (idx > its->its_count) {
		dev_err(dev, "requested ITS ID index [%d] is greater than available [%d]\n",
			idx, its->its_count);
		return -ENXIO;
	}

	*its_id = its->identifiers[idx];
	return 0;
}

/**
 * iort_get_device_domain() - Find MSI domain related to a device
 * @dev: The device.
 * @req_id: Requester ID for the device.
 *
 * Returns: the MSI domain for this device, NULL otherwise
 */
struct irq_domain *iort_get_device_domain(struct device *dev, u32 req_id)
{
	struct fwnode_handle *handle;
	int its_id;

	if (iort_dev_find_its_id(dev, req_id, 0, &its_id))
		return NULL;

	handle = iort_find_domain_token(its_id);
	if (!handle)
		return NULL;

	return irq_find_matching_fwnode(handle, DOMAIN_BUS_PCI_MSI);
}

static void iort_set_device_domain(struct device *dev,
				   struct acpi_iort_node *node)
{
	struct acpi_iort_its_group *its;
	struct acpi_iort_node *msi_parent;
	struct acpi_iort_id_mapping *map;
	struct fwnode_handle *iort_fwnode;
	struct irq_domain *domain;
	int index;

	index = iort_get_id_mapping_index(node);
	if (index < 0)
		return;

	map = ACPI_ADD_PTR(struct acpi_iort_id_mapping, node,
			   node->mapping_offset + index * sizeof(*map));

	/* Firmware bug! */
	if (!map->output_reference ||
	    !(map->flags & ACPI_IORT_ID_SINGLE_MAPPING)) {
		pr_err(FW_BUG "[node %p type %d] Invalid MSI mapping\n",
		       node, node->type);
		return;
	}

	msi_parent = ACPI_ADD_PTR(struct acpi_iort_node, iort_table,
				  map->output_reference);

	if (!msi_parent || msi_parent->type != ACPI_IORT_NODE_ITS_GROUP)
		return;

	/* Move to ITS specific data */
	its = (struct acpi_iort_its_group *)msi_parent->node_data;

	iort_fwnode = iort_find_domain_token(its->identifiers[0]);
	if (!iort_fwnode)
		return;

	domain = irq_find_matching_fwnode(iort_fwnode, DOMAIN_BUS_PLATFORM_MSI);
	if (domain)
		dev_set_msi_domain(dev, domain);
}

/**
 * iort_get_platform_device_domain() - Find MSI domain related to a
 * platform device
 * @dev: the dev pointer associated with the platform device
 *
 * Returns: the MSI domain for this device, NULL otherwise
 */
static struct irq_domain *iort_get_platform_device_domain(struct device *dev)
{
	struct acpi_iort_node *node, *msi_parent = NULL;
	struct fwnode_handle *iort_fwnode;
	struct acpi_iort_its_group *its;
	int i;

	/* find its associated iort node */
	node = iort_scan_node(ACPI_IORT_NODE_NAMED_COMPONENT,
			      iort_match_node_callback, dev);
	if (!node)
		return NULL;

	/* then find its msi parent node */
	for (i = 0; i < node->mapping_count; i++) {
		msi_parent = iort_node_map_platform_id(node, NULL,
						       IORT_MSI_TYPE, i);
		if (msi_parent)
			break;
	}

	if (!msi_parent)
		return NULL;

	/* Move to ITS specific data */
	its = (struct acpi_iort_its_group *)msi_parent->node_data;

	iort_fwnode = iort_find_domain_token(its->identifiers[0]);
	if (!iort_fwnode)
		return NULL;

	return irq_find_matching_fwnode(iort_fwnode, DOMAIN_BUS_PLATFORM_MSI);
}

void acpi_configure_pmsi_domain(struct device *dev)
{
	struct irq_domain *msi_domain;

	msi_domain = iort_get_platform_device_domain(dev);
	if (msi_domain)
		dev_set_msi_domain(dev, msi_domain);
}

static int __maybe_unused __get_pci_rid(struct pci_dev *pdev, u16 alias,
					void *data)
{
	u32 *rid = data;

	*rid = alias;
	return 0;
}

#ifdef CONFIG_IOMMU_API
static struct acpi_iort_node *iort_get_msi_resv_iommu(struct device *dev)
{
	struct acpi_iort_node *iommu;
	struct iommu_fwspec *fwspec = dev_iommu_fwspec_get(dev);

	iommu = iort_get_iort_node(fwspec->iommu_fwnode);

	if (iommu && (iommu->type == ACPI_IORT_NODE_SMMU_V3)) {
		struct acpi_iort_smmu_v3 *smmu;

		smmu = (struct acpi_iort_smmu_v3 *)iommu->node_data;
		if (smmu->model == ACPI_IORT_SMMU_V3_HISILICON_HI161X)
			return iommu;
	}

	return NULL;
}

static inline const struct iommu_ops *iort_fwspec_iommu_ops(struct device *dev)
{
	struct iommu_fwspec *fwspec = dev_iommu_fwspec_get(dev);

	return (fwspec && fwspec->ops) ? fwspec->ops : NULL;
}

static inline int iort_add_device_replay(const struct iommu_ops *ops,
					 struct device *dev)
{
	int err = 0;

	if (dev->bus && !device_iommu_mapped(dev))
		err = iommu_probe_device(dev);

	return err;
}

/**
 * iort_iommu_msi_get_resv_regions - Reserved region driver helper
 * @dev: Device from iommu_get_resv_regions()
 * @head: Reserved region list from iommu_get_resv_regions()
 *
 * Returns: Number of msi reserved regions on success (0 if platform
 *          doesn't require the reservation or no associated msi regions),
 *          appropriate error value otherwise. The ITS interrupt translation
 *          spaces (ITS_base + SZ_64K, SZ_64K) associated with the device
 *          are the msi reserved regions.
 */
int iort_iommu_msi_get_resv_regions(struct device *dev, struct list_head *head)
{
	struct iommu_fwspec *fwspec = dev_iommu_fwspec_get(dev);
	struct acpi_iort_its_group *its;
	struct acpi_iort_node *iommu_node, *its_node = NULL;
	int i, resv = 0;

	iommu_node = iort_get_msi_resv_iommu(dev);
	if (!iommu_node)
		return 0;

	/*
	 * Current logic to reserve ITS regions relies on HW topologies
	 * where a given PCI or named component maps its IDs to only one
	 * ITS group; if a PCI or named component can map its IDs to
	 * different ITS groups through IORT mappings this function has
	 * to be reworked to ensure we reserve regions for all ITS groups
	 * a given PCI or named component may map IDs to.
	 */

	for (i = 0; i < fwspec->num_ids; i++) {
		its_node = iort_node_map_id(iommu_node,
					fwspec->ids[i],
					NULL, IORT_MSI_TYPE);
		if (its_node)
			break;
	}

	if (!its_node)
		return 0;

	/* Move to ITS specific data */
	its = (struct acpi_iort_its_group *)its_node->node_data;

	for (i = 0; i < its->its_count; i++) {
		phys_addr_t base;

		if (!iort_find_its_base(its->identifiers[i], &base)) {
			int prot = IOMMU_WRITE | IOMMU_NOEXEC | IOMMU_MMIO;
			struct iommu_resv_region *region;

			region = iommu_alloc_resv_region(base + SZ_64K, SZ_64K,
							 prot, IOMMU_RESV_MSI);
			if (region) {
				list_add_tail(&region->list, head);
				resv++;
			}
		}
	}

	return (resv == its->its_count) ? resv : -ENODEV;
}
<<<<<<< HEAD
#else
static inline const struct iommu_ops *iort_fwspec_iommu_ops(struct device *dev)
{ return NULL; }
static inline int iort_add_device_replay(const struct iommu_ops *ops,
					 struct device *dev)
{ return 0; }
int iort_iommu_msi_get_resv_regions(struct device *dev, struct list_head *head)
{ return 0; }
#endif
=======

static inline bool iort_iommu_driver_enabled(u8 type)
{
	switch (type) {
	case ACPI_IORT_NODE_SMMU_V3:
		return IS_BUILTIN(CONFIG_ARM_SMMU_V3);
	case ACPI_IORT_NODE_SMMU:
		return IS_BUILTIN(CONFIG_ARM_SMMU);
	default:
		pr_warn("IORT node type %u does not describe an SMMU\n", type);
		return false;
	}
}

static int arm_smmu_iort_xlate(struct device *dev, u32 streamid,
			       struct fwnode_handle *fwnode,
			       const struct iommu_ops *ops)
{
	int ret = iommu_fwspec_init(dev, fwnode, ops);

	if (!ret)
		ret = iommu_fwspec_add_ids(dev, &streamid, 1);

	return ret;
}

static bool iort_pci_rc_supports_ats(struct acpi_iort_node *node)
{
	struct acpi_iort_root_complex *pci_rc;

	pci_rc = (struct acpi_iort_root_complex *)node->node_data;
	return pci_rc->ats_attribute & ACPI_IORT_ATS_SUPPORTED;
}
>>>>>>> 0ecfebd2

static int iort_iommu_xlate(struct device *dev, struct acpi_iort_node *node,
			    u32 streamid)
{
	const struct iommu_ops *ops;
	struct fwnode_handle *iort_fwnode;

	if (!node)
		return -ENODEV;

	iort_fwnode = iort_get_fwnode(node);
	if (!iort_fwnode)
		return -ENODEV;

	/*
	 * If the ops look-up fails, this means that either
	 * the SMMU drivers have not been probed yet or that
	 * the SMMU drivers are not built in the kernel;
	 * Depending on whether the SMMU drivers are built-in
	 * in the kernel or not, defer the IOMMU configuration
	 * or just abort it.
	 */
	ops = iommu_ops_from_fwnode(iort_fwnode);
	if (!ops)
		return iort_iommu_driver_enabled(node->type) ?
		       -EPROBE_DEFER : -ENODEV;

	return arm_smmu_iort_xlate(dev, streamid, iort_fwnode, ops);
}

struct iort_pci_alias_info {
	struct device *dev;
	struct acpi_iort_node *node;
};

static int iort_pci_iommu_init(struct pci_dev *pdev, u16 alias, void *data)
{
	struct iort_pci_alias_info *info = data;
	struct acpi_iort_node *parent;
	u32 streamid;

	parent = iort_node_map_id(info->node, alias, &streamid,
				  IORT_IOMMU_TYPE);
	return iort_iommu_xlate(info->dev, parent, streamid);
}

/**
 * iort_iommu_configure - Set-up IOMMU configuration for a device.
 *
 * @dev: device to configure
 *
 * Returns: iommu_ops pointer on configuration success
 *          NULL on configuration failure
 */
const struct iommu_ops *iort_iommu_configure(struct device *dev)
{
	struct acpi_iort_node *node, *parent;
	const struct iommu_ops *ops;
	u32 streamid = 0;
	int err = -ENODEV;

	/*
	 * If we already translated the fwspec there
	 * is nothing left to do, return the iommu_ops.
	 */
	ops = iort_fwspec_iommu_ops(dev);
	if (ops)
		return ops;

	if (dev_is_pci(dev)) {
		struct pci_bus *bus = to_pci_dev(dev)->bus;
		struct iort_pci_alias_info info = { .dev = dev };

		node = iort_scan_node(ACPI_IORT_NODE_PCI_ROOT_COMPLEX,
				      iort_match_node_callback, &bus->dev);
		if (!node)
			return NULL;

		info.node = node;
		err = pci_for_each_dma_alias(to_pci_dev(dev),
					     iort_pci_iommu_init, &info);

		if (!err && iort_pci_rc_supports_ats(node))
			dev->iommu_fwspec->flags |= IOMMU_FWSPEC_PCI_RC_ATS;
	} else {
		int i = 0;

		node = iort_scan_node(ACPI_IORT_NODE_NAMED_COMPONENT,
				      iort_match_node_callback, dev);
		if (!node)
			return NULL;

		do {
			parent = iort_node_map_platform_id(node, &streamid,
							   IORT_IOMMU_TYPE,
							   i++);

			if (parent)
				err = iort_iommu_xlate(dev, parent, streamid);
		} while (parent && !err);
	}

	/*
	 * If we have reason to believe the IOMMU driver missed the initial
	 * add_device callback for dev, replay it to get things in order.
	 */
	if (!err) {
		ops = iort_fwspec_iommu_ops(dev);
		err = iort_add_device_replay(ops, dev);
	}

	/* Ignore all other errors apart from EPROBE_DEFER */
	if (err == -EPROBE_DEFER) {
		ops = ERR_PTR(err);
	} else if (err) {
		dev_dbg(dev, "Adding to IOMMU failed: %d\n", err);
		ops = NULL;
	}

	return ops;
}
#else
static inline const struct iommu_ops *iort_fwspec_iommu_ops(struct device *dev)
{ return NULL; }
static inline int iort_add_device_replay(const struct iommu_ops *ops,
					 struct device *dev)
{ return 0; }
int iort_iommu_msi_get_resv_regions(struct device *dev, struct list_head *head)
{ return 0; }
const struct iommu_ops *iort_iommu_configure(struct device *dev)
{ return NULL; }
#endif

static int nc_dma_get_range(struct device *dev, u64 *size)
{
	struct acpi_iort_node *node;
	struct acpi_iort_named_component *ncomp;

	node = iort_scan_node(ACPI_IORT_NODE_NAMED_COMPONENT,
			      iort_match_node_callback, dev);
	if (!node)
		return -ENODEV;

	ncomp = (struct acpi_iort_named_component *)node->node_data;

	*size = ncomp->memory_address_limit >= 64 ? U64_MAX :
			1ULL<<ncomp->memory_address_limit;

	return 0;
}

static int rc_dma_get_range(struct device *dev, u64 *size)
{
	struct acpi_iort_node *node;
	struct acpi_iort_root_complex *rc;
	struct pci_bus *pbus = to_pci_dev(dev)->bus;

	node = iort_scan_node(ACPI_IORT_NODE_PCI_ROOT_COMPLEX,
			      iort_match_node_callback, &pbus->dev);
	if (!node || node->revision < 1)
		return -ENODEV;

	rc = (struct acpi_iort_root_complex *)node->node_data;

	*size = rc->memory_address_limit >= 64 ? U64_MAX :
			1ULL<<rc->memory_address_limit;

	return 0;
}

/**
 * iort_dma_setup() - Set-up device DMA parameters.
 *
 * @dev: device to configure
 * @dma_addr: device DMA address result pointer
 * @size: DMA range size result pointer
 */
void iort_dma_setup(struct device *dev, u64 *dma_addr, u64 *dma_size)
{
	u64 mask, dmaaddr = 0, size = 0, offset = 0;
	int ret, msb;

	/*
	 * If @dev is expected to be DMA-capable then the bus code that created
	 * it should have initialised its dma_mask pointer by this point. For
	 * now, we'll continue the legacy behaviour of coercing it to the
	 * coherent mask if not, but we'll no longer do so quietly.
	 */
	if (!dev->dma_mask) {
		dev_warn(dev, "DMA mask not set\n");
		dev->dma_mask = &dev->coherent_dma_mask;
	}

	if (dev->coherent_dma_mask)
		size = max(dev->coherent_dma_mask, dev->coherent_dma_mask + 1);
	else
		size = 1ULL << 32;

	if (dev_is_pci(dev)) {
		ret = acpi_dma_get_range(dev, &dmaaddr, &offset, &size);
		if (ret == -ENODEV)
			ret = rc_dma_get_range(dev, &size);
	} else {
		ret = nc_dma_get_range(dev, &size);
	}

	if (!ret) {
		msb = fls64(dmaaddr + size - 1);
		/*
		 * Round-up to the power-of-two mask or set
		 * the mask to the whole 64-bit address space
		 * in case the DMA region covers the full
		 * memory window.
		 */
		mask = msb == 64 ? U64_MAX : (1ULL << msb) - 1;
		/*
		 * Limit coherent and dma mask based on size
		 * retrieved from firmware.
		 */
		dev->bus_dma_mask = mask;
		dev->coherent_dma_mask = mask;
		*dev->dma_mask = mask;
	}

	*dma_addr = dmaaddr;
	*dma_size = size;

	dev->dma_pfn_offset = PFN_DOWN(offset);
	dev_dbg(dev, "dma_pfn_offset(%#08llx)\n", offset);
}

<<<<<<< HEAD
/**
 * iort_iommu_configure - Set-up IOMMU configuration for a device.
 *
 * @dev: device to configure
 *
 * Returns: iommu_ops pointer on configuration success
 *          NULL on configuration failure
 */
const struct iommu_ops *iort_iommu_configure(struct device *dev)
{
	struct acpi_iort_node *node, *parent;
	const struct iommu_ops *ops;
	u32 streamid = 0;
	int err = -ENODEV;

	/*
	 * If we already translated the fwspec there
	 * is nothing left to do, return the iommu_ops.
	 */
	ops = iort_fwspec_iommu_ops(dev);
	if (ops)
		return ops;

	if (dev_is_pci(dev)) {
		struct pci_bus *bus = to_pci_dev(dev)->bus;
		struct iort_pci_alias_info info = { .dev = dev };

		node = iort_scan_node(ACPI_IORT_NODE_PCI_ROOT_COMPLEX,
				      iort_match_node_callback, &bus->dev);
		if (!node)
			return NULL;

		info.node = node;
		err = pci_for_each_dma_alias(to_pci_dev(dev),
					     iort_pci_iommu_init, &info);
	} else {
		int i = 0;

		node = iort_scan_node(ACPI_IORT_NODE_NAMED_COMPONENT,
				      iort_match_node_callback, dev);
		if (!node)
			return NULL;

		do {
			parent = iort_node_map_platform_id(node, &streamid,
							   IORT_IOMMU_TYPE,
							   i++);

			if (parent)
				err = iort_iommu_xlate(dev, parent, streamid);
		} while (parent && !err);
	}

	/*
	 * If we have reason to believe the IOMMU driver missed the initial
	 * add_device callback for dev, replay it to get things in order.
	 */
	if (!err) {
		ops = iort_fwspec_iommu_ops(dev);
		err = iort_add_device_replay(ops, dev);
	}

	/* Ignore all other errors apart from EPROBE_DEFER */
	if (err == -EPROBE_DEFER) {
		ops = ERR_PTR(err);
	} else if (err) {
		dev_dbg(dev, "Adding to IOMMU failed: %d\n", err);
		ops = NULL;
	}

	return ops;
}

=======
>>>>>>> 0ecfebd2
static void __init acpi_iort_register_irq(int hwirq, const char *name,
					  int trigger,
					  struct resource *res)
{
	int irq = acpi_register_gsi(NULL, hwirq, trigger,
				    ACPI_ACTIVE_HIGH);

	if (irq <= 0) {
		pr_err("could not register gsi hwirq %d name [%s]\n", hwirq,
								      name);
		return;
	}

	res->start = irq;
	res->end = irq;
	res->flags = IORESOURCE_IRQ;
	res->name = name;
}

static int __init arm_smmu_v3_count_resources(struct acpi_iort_node *node)
{
	struct acpi_iort_smmu_v3 *smmu;
	/* Always present mem resource */
	int num_res = 1;

	/* Retrieve SMMUv3 specific data */
	smmu = (struct acpi_iort_smmu_v3 *)node->node_data;

	if (smmu->event_gsiv)
		num_res++;

	if (smmu->pri_gsiv)
		num_res++;

	if (smmu->gerr_gsiv)
		num_res++;

	if (smmu->sync_gsiv)
		num_res++;

	return num_res;
}

static bool arm_smmu_v3_is_combined_irq(struct acpi_iort_smmu_v3 *smmu)
{
	/*
	 * Cavium ThunderX2 implementation doesn't not support unique
	 * irq line. Use single irq line for all the SMMUv3 interrupts.
	 */
	if (smmu->model != ACPI_IORT_SMMU_V3_CAVIUM_CN99XX)
		return false;

	/*
	 * ThunderX2 doesn't support MSIs from the SMMU, so we're checking
	 * SPI numbers here.
	 */
	return smmu->event_gsiv == smmu->pri_gsiv &&
	       smmu->event_gsiv == smmu->gerr_gsiv &&
	       smmu->event_gsiv == smmu->sync_gsiv;
}

static unsigned long arm_smmu_v3_resource_size(struct acpi_iort_smmu_v3 *smmu)
{
	/*
	 * Override the size, for Cavium ThunderX2 implementation
	 * which doesn't support the page 1 SMMU register space.
	 */
	if (smmu->model == ACPI_IORT_SMMU_V3_CAVIUM_CN99XX)
		return SZ_64K;

	return SZ_128K;
}

static void __init arm_smmu_v3_init_resources(struct resource *res,
					      struct acpi_iort_node *node)
{
	struct acpi_iort_smmu_v3 *smmu;
	int num_res = 0;

	/* Retrieve SMMUv3 specific data */
	smmu = (struct acpi_iort_smmu_v3 *)node->node_data;

	res[num_res].start = smmu->base_address;
	res[num_res].end = smmu->base_address +
				arm_smmu_v3_resource_size(smmu) - 1;
	res[num_res].flags = IORESOURCE_MEM;

	num_res++;
	if (arm_smmu_v3_is_combined_irq(smmu)) {
		if (smmu->event_gsiv)
			acpi_iort_register_irq(smmu->event_gsiv, "combined",
					       ACPI_EDGE_SENSITIVE,
					       &res[num_res++]);
	} else {

		if (smmu->event_gsiv)
			acpi_iort_register_irq(smmu->event_gsiv, "eventq",
					       ACPI_EDGE_SENSITIVE,
					       &res[num_res++]);

		if (smmu->pri_gsiv)
			acpi_iort_register_irq(smmu->pri_gsiv, "priq",
					       ACPI_EDGE_SENSITIVE,
					       &res[num_res++]);

		if (smmu->gerr_gsiv)
			acpi_iort_register_irq(smmu->gerr_gsiv, "gerror",
					       ACPI_EDGE_SENSITIVE,
					       &res[num_res++]);

		if (smmu->sync_gsiv)
			acpi_iort_register_irq(smmu->sync_gsiv, "cmdq-sync",
					       ACPI_EDGE_SENSITIVE,
					       &res[num_res++]);
	}
}

static void __init arm_smmu_v3_dma_configure(struct device *dev,
					     struct acpi_iort_node *node)
{
	struct acpi_iort_smmu_v3 *smmu;
	enum dev_dma_attr attr;

	/* Retrieve SMMUv3 specific data */
	smmu = (struct acpi_iort_smmu_v3 *)node->node_data;

	attr = (smmu->flags & ACPI_IORT_SMMU_V3_COHACC_OVERRIDE) ?
			DEV_DMA_COHERENT : DEV_DMA_NON_COHERENT;

	/* We expect the dma masks to be equivalent for all SMMUv3 set-ups */
	dev->dma_mask = &dev->coherent_dma_mask;

	/* Configure DMA for the page table walker */
	acpi_dma_configure(dev, attr);
}

#if defined(CONFIG_ACPI_NUMA)
/*
 * set numa proximity domain for smmuv3 device
 */
static int  __init arm_smmu_v3_set_proximity(struct device *dev,
					      struct acpi_iort_node *node)
{
	struct acpi_iort_smmu_v3 *smmu;

	smmu = (struct acpi_iort_smmu_v3 *)node->node_data;
	if (smmu->flags & ACPI_IORT_SMMU_V3_PXM_VALID) {
		int node = acpi_map_pxm_to_node(smmu->pxm);

		if (node != NUMA_NO_NODE && !node_online(node))
			return -EINVAL;

		set_dev_node(dev, node);
		pr_info("SMMU-v3[%llx] Mapped to Proximity domain %d\n",
			smmu->base_address,
			smmu->pxm);
	}
	return 0;
}
#else
#define arm_smmu_v3_set_proximity NULL
#endif

static int __init arm_smmu_count_resources(struct acpi_iort_node *node)
{
	struct acpi_iort_smmu *smmu;

	/* Retrieve SMMU specific data */
	smmu = (struct acpi_iort_smmu *)node->node_data;

	/*
	 * Only consider the global fault interrupt and ignore the
	 * configuration access interrupt.
	 *
	 * MMIO address and global fault interrupt resources are always
	 * present so add them to the context interrupt count as a static
	 * value.
	 */
	return smmu->context_interrupt_count + 2;
}

static void __init arm_smmu_init_resources(struct resource *res,
					   struct acpi_iort_node *node)
{
	struct acpi_iort_smmu *smmu;
	int i, hw_irq, trigger, num_res = 0;
	u64 *ctx_irq, *glb_irq;

	/* Retrieve SMMU specific data */
	smmu = (struct acpi_iort_smmu *)node->node_data;

	res[num_res].start = smmu->base_address;
	res[num_res].end = smmu->base_address + smmu->span - 1;
	res[num_res].flags = IORESOURCE_MEM;
	num_res++;

	glb_irq = ACPI_ADD_PTR(u64, node, smmu->global_interrupt_offset);
	/* Global IRQs */
	hw_irq = IORT_IRQ_MASK(glb_irq[0]);
	trigger = IORT_IRQ_TRIGGER_MASK(glb_irq[0]);

	acpi_iort_register_irq(hw_irq, "arm-smmu-global", trigger,
				     &res[num_res++]);

	/* Context IRQs */
	ctx_irq = ACPI_ADD_PTR(u64, node, smmu->context_interrupt_offset);
	for (i = 0; i < smmu->context_interrupt_count; i++) {
		hw_irq = IORT_IRQ_MASK(ctx_irq[i]);
		trigger = IORT_IRQ_TRIGGER_MASK(ctx_irq[i]);

		acpi_iort_register_irq(hw_irq, "arm-smmu-context", trigger,
				       &res[num_res++]);
	}
}

static void __init arm_smmu_dma_configure(struct device *dev,
					  struct acpi_iort_node *node)
{
	struct acpi_iort_smmu *smmu;
	enum dev_dma_attr attr;

	/* Retrieve SMMU specific data */
	smmu = (struct acpi_iort_smmu *)node->node_data;

	attr = (smmu->flags & ACPI_IORT_SMMU_COHERENT_WALK) ?
			DEV_DMA_COHERENT : DEV_DMA_NON_COHERENT;

	/* We expect the dma masks to be equivalent for SMMU set-ups */
	dev->dma_mask = &dev->coherent_dma_mask;

	/* Configure DMA for the page table walker */
	acpi_dma_configure(dev, attr);
}

static int __init arm_smmu_v3_pmcg_count_resources(struct acpi_iort_node *node)
{
	struct acpi_iort_pmcg *pmcg;

	/* Retrieve PMCG specific data */
	pmcg = (struct acpi_iort_pmcg *)node->node_data;

	/*
	 * There are always 2 memory resources.
	 * If the overflow_gsiv is present then add that for a total of 3.
	 */
	return pmcg->overflow_gsiv ? 3 : 2;
}

static void __init arm_smmu_v3_pmcg_init_resources(struct resource *res,
						   struct acpi_iort_node *node)
{
	struct acpi_iort_pmcg *pmcg;

	/* Retrieve PMCG specific data */
	pmcg = (struct acpi_iort_pmcg *)node->node_data;

	res[0].start = pmcg->page0_base_address;
	res[0].end = pmcg->page0_base_address + SZ_4K - 1;
	res[0].flags = IORESOURCE_MEM;
	res[1].start = pmcg->page1_base_address;
	res[1].end = pmcg->page1_base_address + SZ_4K - 1;
	res[1].flags = IORESOURCE_MEM;

	if (pmcg->overflow_gsiv)
		acpi_iort_register_irq(pmcg->overflow_gsiv, "overflow",
				       ACPI_EDGE_SENSITIVE, &res[2]);
}

static struct acpi_platform_list pmcg_plat_info[] __initdata = {
	/* HiSilicon Hip08 Platform */
	{"HISI  ", "HIP08   ", 0, ACPI_SIG_IORT, greater_than_or_equal,
	 "Erratum #162001800", IORT_SMMU_V3_PMCG_HISI_HIP08},
	{ }
};

static int __init arm_smmu_v3_pmcg_add_platdata(struct platform_device *pdev)
{
	u32 model;
	int idx;

	idx = acpi_match_platform_list(pmcg_plat_info);
	if (idx >= 0)
		model = pmcg_plat_info[idx].data;
	else
		model = IORT_SMMU_V3_PMCG_GENERIC;

	return platform_device_add_data(pdev, &model, sizeof(model));
}

struct iort_dev_config {
	const char *name;
	int (*dev_init)(struct acpi_iort_node *node);
	void (*dev_dma_configure)(struct device *dev,
				  struct acpi_iort_node *node);
	int (*dev_count_resources)(struct acpi_iort_node *node);
	void (*dev_init_resources)(struct resource *res,
				     struct acpi_iort_node *node);
	int (*dev_set_proximity)(struct device *dev,
				    struct acpi_iort_node *node);
	int (*dev_add_platdata)(struct platform_device *pdev);
};

static const struct iort_dev_config iort_arm_smmu_v3_cfg __initconst = {
	.name = "arm-smmu-v3",
	.dev_dma_configure = arm_smmu_v3_dma_configure,
	.dev_count_resources = arm_smmu_v3_count_resources,
	.dev_init_resources = arm_smmu_v3_init_resources,
	.dev_set_proximity = arm_smmu_v3_set_proximity,
};

static const struct iort_dev_config iort_arm_smmu_cfg __initconst = {
	.name = "arm-smmu",
	.dev_dma_configure = arm_smmu_dma_configure,
	.dev_count_resources = arm_smmu_count_resources,
	.dev_init_resources = arm_smmu_init_resources,
};

static const struct iort_dev_config iort_arm_smmu_v3_pmcg_cfg __initconst = {
	.name = "arm-smmu-v3-pmcg",
	.dev_count_resources = arm_smmu_v3_pmcg_count_resources,
	.dev_init_resources = arm_smmu_v3_pmcg_init_resources,
	.dev_add_platdata = arm_smmu_v3_pmcg_add_platdata,
};

static __init const struct iort_dev_config *iort_get_dev_cfg(
			struct acpi_iort_node *node)
{
	switch (node->type) {
	case ACPI_IORT_NODE_SMMU_V3:
		return &iort_arm_smmu_v3_cfg;
	case ACPI_IORT_NODE_SMMU:
		return &iort_arm_smmu_cfg;
	case ACPI_IORT_NODE_PMCG:
		return &iort_arm_smmu_v3_pmcg_cfg;
	default:
		return NULL;
	}
}

/**
 * iort_add_platform_device() - Allocate a platform device for IORT node
 * @node: Pointer to device ACPI IORT node
 *
 * Returns: 0 on success, <0 failure
 */
static int __init iort_add_platform_device(struct acpi_iort_node *node,
					   const struct iort_dev_config *ops)
{
	struct fwnode_handle *fwnode;
	struct platform_device *pdev;
	struct resource *r;
	int ret, count;

	pdev = platform_device_alloc(ops->name, PLATFORM_DEVID_AUTO);
	if (!pdev)
		return -ENOMEM;

	if (ops->dev_set_proximity) {
		ret = ops->dev_set_proximity(&pdev->dev, node);
		if (ret)
			goto dev_put;
	}

	count = ops->dev_count_resources(node);

	r = kcalloc(count, sizeof(*r), GFP_KERNEL);
	if (!r) {
		ret = -ENOMEM;
		goto dev_put;
	}

	ops->dev_init_resources(r, node);

	ret = platform_device_add_resources(pdev, r, count);
	/*
	 * Resources are duplicated in platform_device_add_resources,
	 * free their allocated memory
	 */
	kfree(r);

	if (ret)
		goto dev_put;

	/*
	 * Platform devices based on PMCG nodes uses platform_data to
	 * pass the hardware model info to the driver. For others, add
	 * a copy of IORT node pointer to platform_data to be used to
	 * retrieve IORT data information.
	 */
	if (ops->dev_add_platdata)
		ret = ops->dev_add_platdata(pdev);
	else
		ret = platform_device_add_data(pdev, &node, sizeof(node));

	if (ret)
		goto dev_put;

	fwnode = iort_get_fwnode(node);

	if (!fwnode) {
		ret = -ENODEV;
		goto dev_put;
	}

	pdev->dev.fwnode = fwnode;

	if (ops->dev_dma_configure)
		ops->dev_dma_configure(&pdev->dev, node);

	iort_set_device_domain(&pdev->dev, node);

	ret = platform_device_add(pdev);
	if (ret)
		goto dma_deconfigure;

	return 0;

dma_deconfigure:
	arch_teardown_dma_ops(&pdev->dev);
dev_put:
	platform_device_put(pdev);

	return ret;
}

#ifdef CONFIG_PCI
static void __init iort_enable_acs(struct acpi_iort_node *iort_node)
{
	static bool acs_enabled __initdata;

	if (acs_enabled)
		return;

	if (iort_node->type == ACPI_IORT_NODE_PCI_ROOT_COMPLEX) {
		struct acpi_iort_node *parent;
		struct acpi_iort_id_mapping *map;
		int i;

		map = ACPI_ADD_PTR(struct acpi_iort_id_mapping, iort_node,
				   iort_node->mapping_offset);

		for (i = 0; i < iort_node->mapping_count; i++, map++) {
			if (!map->output_reference)
				continue;

			parent = ACPI_ADD_PTR(struct acpi_iort_node,
					iort_table,  map->output_reference);
			/*
			 * If we detect a RC->SMMU mapping, make sure
			 * we enable ACS on the system.
			 */
			if ((parent->type == ACPI_IORT_NODE_SMMU) ||
				(parent->type == ACPI_IORT_NODE_SMMU_V3)) {
				pci_request_acs();
				acs_enabled = true;
				return;
			}
		}
	}
}
#else
static inline void iort_enable_acs(struct acpi_iort_node *iort_node) { }
#endif

static void __init iort_init_platform_devices(void)
{
	struct acpi_iort_node *iort_node, *iort_end;
	struct acpi_table_iort *iort;
	struct fwnode_handle *fwnode;
	int i, ret;
	const struct iort_dev_config *ops;

	/*
	 * iort_table and iort both point to the start of IORT table, but
	 * have different struct types
	 */
	iort = (struct acpi_table_iort *)iort_table;

	/* Get the first IORT node */
	iort_node = ACPI_ADD_PTR(struct acpi_iort_node, iort,
				 iort->node_offset);
	iort_end = ACPI_ADD_PTR(struct acpi_iort_node, iort,
				iort_table->length);

	for (i = 0; i < iort->node_count; i++) {
		if (iort_node >= iort_end) {
			pr_err("iort node pointer overflows, bad table\n");
			return;
		}

		iort_enable_acs(iort_node);

		ops = iort_get_dev_cfg(iort_node);
		if (ops) {
			fwnode = acpi_alloc_fwnode_static();
			if (!fwnode)
				return;

			iort_set_fwnode(iort_node, fwnode);

			ret = iort_add_platform_device(iort_node, ops);
			if (ret) {
				iort_delete_fwnode(iort_node);
				acpi_free_fwnode_static(fwnode);
				return;
			}
		}

		iort_node = ACPI_ADD_PTR(struct acpi_iort_node, iort_node,
					 iort_node->length);
	}
}

void __init acpi_iort_init(void)
{
	acpi_status status;

	status = acpi_get_table(ACPI_SIG_IORT, 0, &iort_table);
	if (ACPI_FAILURE(status)) {
		if (status != AE_NOT_FOUND) {
			const char *msg = acpi_format_exception(status);

			pr_err("Failed to get table, %s\n", msg);
		}

		return;
	}

	iort_init_platform_devices();
}<|MERGE_RESOLUTION|>--- conflicted
+++ resolved
@@ -845,17 +845,6 @@
 
 	return (resv == its->its_count) ? resv : -ENODEV;
 }
-<<<<<<< HEAD
-#else
-static inline const struct iommu_ops *iort_fwspec_iommu_ops(struct device *dev)
-{ return NULL; }
-static inline int iort_add_device_replay(const struct iommu_ops *ops,
-					 struct device *dev)
-{ return 0; }
-int iort_iommu_msi_get_resv_regions(struct device *dev, struct list_head *head)
-{ return 0; }
-#endif
-=======
 
 static inline bool iort_iommu_driver_enabled(u8 type)
 {
@@ -889,7 +878,6 @@
 	pci_rc = (struct acpi_iort_root_complex *)node->node_data;
 	return pci_rc->ats_attribute & ACPI_IORT_ATS_SUPPORTED;
 }
->>>>>>> 0ecfebd2
 
 static int iort_iommu_xlate(struct device *dev, struct acpi_iort_node *node,
 			    u32 streamid)
@@ -1121,82 +1109,6 @@
 	dev_dbg(dev, "dma_pfn_offset(%#08llx)\n", offset);
 }
 
-<<<<<<< HEAD
-/**
- * iort_iommu_configure - Set-up IOMMU configuration for a device.
- *
- * @dev: device to configure
- *
- * Returns: iommu_ops pointer on configuration success
- *          NULL on configuration failure
- */
-const struct iommu_ops *iort_iommu_configure(struct device *dev)
-{
-	struct acpi_iort_node *node, *parent;
-	const struct iommu_ops *ops;
-	u32 streamid = 0;
-	int err = -ENODEV;
-
-	/*
-	 * If we already translated the fwspec there
-	 * is nothing left to do, return the iommu_ops.
-	 */
-	ops = iort_fwspec_iommu_ops(dev);
-	if (ops)
-		return ops;
-
-	if (dev_is_pci(dev)) {
-		struct pci_bus *bus = to_pci_dev(dev)->bus;
-		struct iort_pci_alias_info info = { .dev = dev };
-
-		node = iort_scan_node(ACPI_IORT_NODE_PCI_ROOT_COMPLEX,
-				      iort_match_node_callback, &bus->dev);
-		if (!node)
-			return NULL;
-
-		info.node = node;
-		err = pci_for_each_dma_alias(to_pci_dev(dev),
-					     iort_pci_iommu_init, &info);
-	} else {
-		int i = 0;
-
-		node = iort_scan_node(ACPI_IORT_NODE_NAMED_COMPONENT,
-				      iort_match_node_callback, dev);
-		if (!node)
-			return NULL;
-
-		do {
-			parent = iort_node_map_platform_id(node, &streamid,
-							   IORT_IOMMU_TYPE,
-							   i++);
-
-			if (parent)
-				err = iort_iommu_xlate(dev, parent, streamid);
-		} while (parent && !err);
-	}
-
-	/*
-	 * If we have reason to believe the IOMMU driver missed the initial
-	 * add_device callback for dev, replay it to get things in order.
-	 */
-	if (!err) {
-		ops = iort_fwspec_iommu_ops(dev);
-		err = iort_add_device_replay(ops, dev);
-	}
-
-	/* Ignore all other errors apart from EPROBE_DEFER */
-	if (err == -EPROBE_DEFER) {
-		ops = ERR_PTR(err);
-	} else if (err) {
-		dev_dbg(dev, "Adding to IOMMU failed: %d\n", err);
-		ops = NULL;
-	}
-
-	return ops;
-}
-
-=======
->>>>>>> 0ecfebd2
 static void __init acpi_iort_register_irq(int hwirq, const char *name,
 					  int trigger,
 					  struct resource *res)
