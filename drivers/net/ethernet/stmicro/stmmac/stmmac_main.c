--- conflicted
+++ resolved
@@ -1099,19 +1099,12 @@
 		ret = phylink_connect_phy(priv->phylink, phydev);
 	}
 
-<<<<<<< HEAD
-	phylink_ethtool_get_wol(priv->phylink, &wol);
-
-	if (!priv->plat->pmt)
-		device_set_wakeup_capable(priv->device, !!wol.supported);
-=======
 	if (!priv->plat->pmt) {
 		struct ethtool_wolinfo wol = { .cmd = ETHTOOL_GWOL };
 
 		phylink_ethtool_get_wol(priv->phylink, &wol);
 		device_set_wakeup_capable(priv->device, !!wol.supported);
 	}
->>>>>>> 3de043c6
 
 	return ret;
 }
