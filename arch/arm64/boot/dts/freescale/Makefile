--- conflicted
+++ resolved
@@ -181,11 +181,7 @@
 dtb-$(CONFIG_ARCH_MXC) += imx8qxp-mek-dom0.dtb imx8qxp-mek-root.dtb \
 			  imx8qxp-mek-inmate.dtb
 
-<<<<<<< HEAD
-dtb-$(CONFIG_ARCH_S32) += s32v234-evb.dtb
 dtb-$(CONFIG_ARCH_MXC) += imx8qm-mek-sof-cs42888.dtb imx8qm-mek-sof-wm8960.dtb
 dtb-$(CONFIG_ARCH_MXC) += imx8dxl-evk-root.dtb imx8dxl-evk-inmate.dtb
-=======
 dtb-$(CONFIG_ARCH_S32) += s32v234-evb.dtb \
-			  s32v234-sbc.dtb
->>>>>>> 22dd77f3
+			  s32v234-sbc.dtb