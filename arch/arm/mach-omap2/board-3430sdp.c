--- conflicted
+++ resolved
@@ -307,22 +307,8 @@
 	.default_device	= &sdp3430_lcd_device,
 };
 
-<<<<<<< HEAD
-static struct platform_device sdp3430_dss_device = {
-	.name		= "omapdss",
-	.id		= -1,
-	.dev		= {
-		.platform_data = &sdp3430_dss_data,
-	},
-};
-
-static struct platform_device *sdp3430_devices[] __initdata = {
-	&sdp3430_dss_device,
-};
-=======
 static struct regulator_consumer_supply sdp3430_vdda_dac_supply =
 	REGULATOR_SUPPLY("vdda_dac", "omapdss");
->>>>>>> d5e13227
 
 static struct omap_board_config_kernel sdp3430_config[] __initdata = {
 };
@@ -550,18 +536,8 @@
 		.valid_ops_mask		= REGULATOR_CHANGE_MODE
 					| REGULATOR_CHANGE_STATUS,
 	},
-<<<<<<< HEAD
 	.num_consumer_supplies	= ARRAY_SIZE(sdp3430_vdda_dac_supplies),
 	.consumer_supplies	= sdp3430_vdda_dac_supplies,
-=======
-	.num_consumer_supplies	= 1,
-	.consumer_supplies	= &sdp3430_vdda_dac_supply,
-};
-
-/* VPLL2 for digital video outputs */
-static struct regulator_consumer_supply sdp3430_vpll2_supplies[] = {
-	REGULATOR_SUPPLY("vdds_dsi", "omapdss"),
->>>>>>> d5e13227
 };
 
 static struct regulator_init_data sdp3430_vpll2 = {
