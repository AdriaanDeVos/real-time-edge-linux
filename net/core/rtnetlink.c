--- conflicted
+++ resolved
@@ -374,11 +374,7 @@
 	if (!master_dev)
 		return 0;
 	ops = master_dev->rtnl_link_ops;
-<<<<<<< HEAD
-	if (!ops->get_slave_size)
-=======
 	if (!ops || !ops->get_slave_size)
->>>>>>> e3703f8c
 		return 0;
 	/* IFLA_INFO_SLAVE_DATA + nested data */
 	return nla_total_size(sizeof(struct nlattr)) +
@@ -517,7 +513,6 @@
 		nla_nest_end(skb, slave_data);
 	}
 	return 0;
-<<<<<<< HEAD
 
 err_cancel_slave_data:
 	nla_nest_cancel(skb, slave_data);
@@ -531,21 +526,6 @@
 	struct nlattr *data;
 	int err;
 
-=======
-
-err_cancel_slave_data:
-	nla_nest_cancel(skb, slave_data);
-	return err;
-}
-
-static int rtnl_link_info_fill(struct sk_buff *skb,
-			       const struct net_device *dev)
-{
-	const struct rtnl_link_ops *ops = dev->rtnl_link_ops;
-	struct nlattr *data;
-	int err;
-
->>>>>>> e3703f8c
 	if (!ops)
 		return 0;
 	if (nla_put_string(skb, IFLA_INFO_KIND, ops->kind) < 0)
