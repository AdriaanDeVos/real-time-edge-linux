--- conflicted
+++ resolved
@@ -1347,12 +1347,6 @@
 						    params->vht_capa, sta);
 
 	if (params->opmode_notif_used) {
-<<<<<<< HEAD
-		enum ieee80211_band band =
-			ieee80211_get_sdata_band(sdata);
-
-=======
->>>>>>> 4e3b3bcd
 		/* returned value is only needed for rc update, but the
 		 * rc isn't initialized here yet, so ignore it
 		 */
