--- conflicted
+++ resolved
@@ -244,16 +244,12 @@
 
 static inline void qdisc_run_end(struct Qdisc *qdisc)
 {
-<<<<<<< HEAD
 #ifdef CONFIG_PREEMPT_RT
 	write_sequnlock(&qdisc->running);
 #else
 	write_seqcount_end(&qdisc->running);
 #endif
-	if (qdisc->flags & TCQ_F_NOLOCK)
-=======
 	if (qdisc->flags & TCQ_F_NOLOCK) {
->>>>>>> 5788c450
 		spin_unlock(&qdisc->seqlock);
 
 		if (unlikely(test_bit(__QDISC_STATE_MISSED,
