--- conflicted
+++ resolved
@@ -1301,14 +1301,10 @@
 	}
 
 	parent->nr_subparts_cpus = cpumask_weight(parent->subparts_cpus);
-<<<<<<< HEAD
-	raw_spin_unlock_irq(&callback_lock);
-=======
 
 	if (cpuset->partition_root_state != new_prs)
 		cpuset->partition_root_state = new_prs;
-	spin_unlock_irq(&callback_lock);
->>>>>>> a65fcac6
+	raw_spin_unlock_irq(&callback_lock);
 
 	return cmd == partcmd_update;
 }
@@ -1441,15 +1437,11 @@
 					= cpumask_weight(cp->subparts_cpus);
 			}
 		}
-<<<<<<< HEAD
-		raw_spin_unlock_irq(&callback_lock);
-=======
 
 		if (new_prs != cp->partition_root_state)
 			cp->partition_root_state = new_prs;
 
-		spin_unlock_irq(&callback_lock);
->>>>>>> a65fcac6
+		raw_spin_unlock_irq(&callback_lock);
 
 		WARN_ON(!is_in_v2_mode() &&
 			!cpumask_equal(cp->cpus_allowed, cp->effective_cpus));
